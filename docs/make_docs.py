--- conflicted
+++ resolved
@@ -222,11 +222,7 @@
         class_names = [
             obj[0]
             for obj in inspect.getmembers(module)
-<<<<<<< HEAD
-            if inspect.isclass(obj[1]) and not obj[0][0] == '_'
-=======
             if inspect.isclass(obj[1]) and not obj[0].startswith('_')
->>>>>>> 4efe019f
         ]
         for class_name in class_names:
             file_name = "%s.%s.rst" % (full_module_name, class_name)
@@ -241,7 +237,7 @@
         function_names = [
             obj[0]
             for obj in inspect.getmembers(module)
-            if inspect.isroutine(obj[1]) and not obj[0][0] == '_'
+            if inspect.isroutine(obj[1]) and not obj[0].startswith('_')
         ]
         for function_name in function_names:
             file_name = "%s.%s.rst" % (full_module_name, function_name)
@@ -258,7 +254,7 @@
         sub_module_names = [
             obj[0]
             for obj in inspect.getmembers(module)
-            if inspect.ismodule(obj[1]) and not obj[0][0] == '_'
+            if inspect.ismodule(obj[1]) and not obj[0].startswith('_')
         ]
         documented_sub_module_names = [
             sub_module_name for sub_module_name in sub_module_names if "%s.%s" %
