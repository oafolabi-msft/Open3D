--- conflicted
+++ resolved
@@ -28,18 +28,7 @@
 import numpy as np
 import pytest
 
-<<<<<<< HEAD
-import sys
-import os
-
-test_path = os.path.dirname(os.path.realpath(__file__)) + "/../../"
-sys.path.append(test_path)
-test_data_path = test_path + "../../test_data/"
-
-from open3d_test import list_devices
-=======
 from open3d_test import list_devices, get_data_path_common, get_data_path_download
->>>>>>> a3c50df5
 
 
 class CameraPose:
