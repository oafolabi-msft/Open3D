// ----------------------------------------------------------------------------
// -                        Open3D: www.open3d.org                            -
// ----------------------------------------------------------------------------
// The MIT License (MIT)
//
// Copyright (c) 2018-2021 www.open3d.org
//
// Permission is hereby granted, free of charge, to any person obtaining a copy
// of this software and associated documentation files (the "Software"), to deal
// in the Software without restriction, including without limitation the rights
// to use, copy, modify, merge, publish, distribute, sublicense, and/or sell
// copies of the Software, and to permit persons to whom the Software is
// furnished to do so, subject to the following conditions:
//
// The above copyright notice and this permission notice shall be included in
// all copies or substantial portions of the Software.
//
// THE SOFTWARE IS PROVIDED "AS IS", WITHOUT WARRANTY OF ANY KIND, EXPRESS OR
// IMPLIED, INCLUDING BUT NOT LIMITED TO THE WARRANTIES OF MERCHANTABILITY,
// FITNESS FOR A PARTICULAR PURPOSE AND NONINFRINGEMENT. IN NO EVENT SHALL THE
// AUTHORS OR COPYRIGHT HOLDERS BE LIABLE FOR ANY CLAIM, DAMAGES OR OTHER
// LIABILITY, WHETHER IN AN ACTION OF CONTRACT, TORT OR OTHERWISE, ARISING
// FROM, OUT OF OR IN CONNECTION WITH THE SOFTWARE OR THE USE OR OTHER DEALINGS
// IN THE SOFTWARE.
// ----------------------------------------------------------------------------

#include "open3d/pipelines/registration/Registration.h"

#include <benchmark/benchmark.h>

#include <Eigen/Eigen>

#include "benchmarks/Benchmarks.h"
#include "open3d/geometry/KDTreeFlann.h"
#include "open3d/geometry/PointCloud.h"
#include "open3d/io/PointCloudIO.h"
#include "open3d/pipelines/registration/TransformationEstimation.h"
#include "open3d/utility/DataManager.h"
#include "open3d/utility/Logging.h"

namespace open3d {
namespace pipelines {
namespace registration {

// Testing parameters:
// Filename for pointcloud registration data.
static const std::string source_pointcloud_filename =
<<<<<<< HEAD
        benchmarks::GetDataPathCommon("/ICP/cloud_bin_0.pcd");
static const std::string target_pointcloud_filename =
        benchmarks::GetDataPathCommon("/ICP/cloud_bin_1.pcd");
=======
        utility::GetDataPathCommon("ICP/cloud_bin_0.pcd");
static const std::string target_pointcloud_filename =
        utility::GetDataPathCommon("ICP/cloud_bin_1.pcd");
>>>>>>> 69cdca37

static const double voxel_downsampling_factor = 0.02;

// ICP ConvergenceCriteria.
static const double relative_fitness = 1e-6;
static const double relative_rmse = 1e-6;
static const int max_iterations = 30;

// NNS parameter.
static const double max_correspondence_distance = 0.05;

static std::tuple<geometry::PointCloud, geometry::PointCloud> LoadPointCloud(
        const std::string& source_filename,
        const std::string& target_filename,
        const double voxel_downsample_factor) {
    geometry::PointCloud source;
    geometry::PointCloud target;

    io::ReadPointCloud(source_filename, source, {"auto", false, false, true});
    io::ReadPointCloud(target_filename, target, {"auto", false, false, true});

    // Eliminates the case of impractical values (including negative).
    if (voxel_downsample_factor > 0.001) {
        source = *source.VoxelDownSample(voxel_downsample_factor);
        target = *target.VoxelDownSample(voxel_downsample_factor);
    } else {
        utility::LogWarning(
                " VoxelDownsample: Impractical voxel size [< 0.001], skiping "
                "downsampling.");
    }

    return std::make_tuple(source, target);
}

static void BenchmarkRegistrationICPLegacy(
        benchmark::State& state, const TransformationEstimationType& type) {
    geometry::PointCloud source;
    geometry::PointCloud target;

    std::tie(source, target) = LoadPointCloud(source_pointcloud_filename,
                                              target_pointcloud_filename,
                                              voxel_downsampling_factor);

    std::shared_ptr<TransformationEstimation> estimation;
    if (type == TransformationEstimationType::PointToPlane) {
        estimation = std::make_shared<TransformationEstimationPointToPlane>();
    } else if (type == TransformationEstimationType::PointToPoint) {
        estimation = std::make_shared<TransformationEstimationPointToPoint>();
    }

    Eigen::Matrix4d init_trans;
    init_trans << 0.862, 0.011, -0.507, 0.5, -0.139, 0.967, -0.215, 0.7, 0.487,
            0.255, 0.835, -1.4, 0.0, 0.0, 0.0, 1.0;

    RegistrationResult reg_result(init_trans);
    // Warm up.
    reg_result = RegistrationICP(
            source, target, max_correspondence_distance, init_trans,
            *estimation,
            ICPConvergenceCriteria(relative_fitness, relative_rmse,
                                   max_iterations));
    for (auto _ : state) {
        reg_result = RegistrationICP(
                source, target, max_correspondence_distance, init_trans,
                *estimation,
                ICPConvergenceCriteria(relative_fitness, relative_rmse,
                                       max_iterations));
    }

    utility::LogDebug(" Max iterations: {}, Max_correspondence_distance : {}",
                      max_iterations, max_correspondence_distance);
    utility::LogDebug(" Fitness: {}  Inlier RMSE: {}", reg_result.fitness_,
                      reg_result.inlier_rmse_);
}

BENCHMARK_CAPTURE(BenchmarkRegistrationICPLegacy,
                  PointToPlane / CPU,
                  TransformationEstimationType::PointToPlane)
        ->Unit(benchmark::kMillisecond);

BENCHMARK_CAPTURE(BenchmarkRegistrationICPLegacy,
                  PointToPoint / CPU,
                  TransformationEstimationType::PointToPoint)
        ->Unit(benchmark::kMillisecond);

}  // namespace registration
}  // namespace pipelines
}  // namespace open3d<|MERGE_RESOLUTION|>--- conflicted
+++ resolved
@@ -45,15 +45,9 @@
 // Testing parameters:
 // Filename for pointcloud registration data.
 static const std::string source_pointcloud_filename =
-<<<<<<< HEAD
-        benchmarks::GetDataPathCommon("/ICP/cloud_bin_0.pcd");
-static const std::string target_pointcloud_filename =
-        benchmarks::GetDataPathCommon("/ICP/cloud_bin_1.pcd");
-=======
         utility::GetDataPathCommon("ICP/cloud_bin_0.pcd");
 static const std::string target_pointcloud_filename =
         utility::GetDataPathCommon("ICP/cloud_bin_1.pcd");
->>>>>>> 69cdca37
 
 static const double voxel_downsampling_factor = 0.02;
 
