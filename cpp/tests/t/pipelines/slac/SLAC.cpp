--- conflicted
+++ resolved
@@ -71,13 +71,8 @@
 TEST_P(SLACPermuteDevices, DISABLED_RunSLACOptimizerForFragments) {
     core::Device device = GetParam();
 
-<<<<<<< HEAD
-    std::string dataset_folder =
-            GetDataPathCommon("/reconstruction_system/livingroom1_clean_micro");
-=======
     std::string dataset_folder = utility::GetDataPathCommon(
             "reconstruction_system/livingroom1_clean_micro");
->>>>>>> 69cdca37
     std::string fragment_folder = dataset_folder + "/test_fragments";
     std::string scene_folder = dataset_folder + "/test_scene";
     std::string slac_folder = dataset_folder + "/output_slac";
@@ -90,11 +85,7 @@
         utility::LogError(
                 "No fragment found in {}, please make sure the test dataset "
                 "has been downloaded in "
-<<<<<<< HEAD
-                "test_data/open3d_downloads/tests/reconstruction_system/.",
-=======
                 "GetDataPathDownload(\"tests/reconstruction_system/\").",
->>>>>>> 69cdca37
                 fragment_folder);
     }
     std::sort(fragment_fnames.begin(), fragment_fnames.end());
@@ -188,13 +179,8 @@
 TEST_P(SLACPermuteDevices, DISABLED_SLACIntegrate) {
     core::Device device = GetParam();
 
-<<<<<<< HEAD
-    std::string dataset_folder =
-            GetDataPathCommon("/reconstruction_system/livingroom1_clean_micro");
-=======
     std::string dataset_folder = utility::GetDataPathCommon(
             "reconstruction_system/livingroom1_clean_micro");
->>>>>>> 69cdca37
     std::string fragment_folder = dataset_folder + "/test_fragments";
     std::string color_folder = dataset_folder + "/image";
     std::string depth_folder = dataset_folder + "/depth";
