--- conflicted
+++ resolved
@@ -90,24 +90,14 @@
 
 TEST(RGBDImage, CreateFromColorAndDepth) {
     geometry::Image im_color;
-<<<<<<< HEAD
-    EXPECT_TRUE(
-            io::ReadImage(GetDataPathCommon("RGBD/color/00000.jpg"), im_color));
-=======
     EXPECT_TRUE(io::ReadImage(
             utility::GetDataPathCommon("RGBD/color/00000.jpg"), im_color));
->>>>>>> 69cdca37
     EXPECT_EQ(im_color.num_of_channels_, 3);
     EXPECT_EQ(im_color.bytes_per_channel_, 1);
 
     geometry::Image im_depth;
-<<<<<<< HEAD
-    EXPECT_TRUE(
-            io::ReadImage(GetDataPathCommon("RGBD/depth/00000.png"), im_depth));
-=======
     EXPECT_TRUE(io::ReadImage(
             utility::GetDataPathCommon("RGBD/depth/00000.png"), im_depth));
->>>>>>> 69cdca37
     EXPECT_EQ(im_depth.num_of_channels_, 1);
     EXPECT_EQ(im_depth.bytes_per_channel_, 2);
 
@@ -135,24 +125,14 @@
 
 TEST(RGBDImage, CreateFromRedwoodFormat) {
     geometry::Image im_color;
-<<<<<<< HEAD
-    EXPECT_TRUE(
-            io::ReadImage(GetDataPathCommon("RGBD/color/00000.jpg"), im_color));
-=======
     EXPECT_TRUE(io::ReadImage(
             utility::GetDataPathCommon("RGBD/color/00000.jpg"), im_color));
->>>>>>> 69cdca37
     EXPECT_EQ(im_color.num_of_channels_, 3);
     EXPECT_EQ(im_color.bytes_per_channel_, 1);
 
     geometry::Image im_depth;
-<<<<<<< HEAD
-    EXPECT_TRUE(
-            io::ReadImage(GetDataPathCommon("RGBD/depth/00000.png"), im_depth));
-=======
     EXPECT_TRUE(io::ReadImage(
             utility::GetDataPathCommon("RGBD/depth/00000.png"), im_depth));
->>>>>>> 69cdca37
     EXPECT_EQ(im_depth.num_of_channels_, 1);
     EXPECT_EQ(im_depth.bytes_per_channel_, 2);
 
@@ -181,23 +161,15 @@
 TEST(RGBDImage, CreateFromTUMFormat) {
     geometry::Image im_color;
     EXPECT_TRUE(io::ReadImage(
-<<<<<<< HEAD
-            GetDataPathCommon("RGBD/other_formats/TUM_color.png"), im_color));
-=======
             utility::GetDataPathCommon("RGBD/other_formats/TUM_color.png"),
             im_color));
->>>>>>> 69cdca37
     EXPECT_EQ(im_color.num_of_channels_, 3);
     EXPECT_EQ(im_color.bytes_per_channel_, 1);
 
     geometry::Image im_depth;
     EXPECT_TRUE(io::ReadImage(
-<<<<<<< HEAD
-            GetDataPathCommon("RGBD/other_formats/TUM_depth.png"), im_depth));
-=======
             utility::GetDataPathCommon("RGBD/other_formats/TUM_depth.png"),
             im_depth));
->>>>>>> 69cdca37
     EXPECT_EQ(im_depth.num_of_channels_, 1);
     EXPECT_EQ(im_depth.bytes_per_channel_, 2);
 
@@ -226,23 +198,15 @@
 TEST(RGBDImage, CreateFromSUNFormat) {
     geometry::Image im_color;
     EXPECT_TRUE(io::ReadImage(
-<<<<<<< HEAD
-            GetDataPathCommon("RGBD/other_formats/SUN_color.jpg"), im_color));
-=======
             utility::GetDataPathCommon("RGBD/other_formats/SUN_color.jpg"),
             im_color));
->>>>>>> 69cdca37
     EXPECT_EQ(im_color.num_of_channels_, 3);
     EXPECT_EQ(im_color.bytes_per_channel_, 1);
 
     geometry::Image im_depth;
     EXPECT_TRUE(io::ReadImage(
-<<<<<<< HEAD
-            GetDataPathCommon("RGBD/other_formats/SUN_depth.png"), im_depth));
-=======
             utility::GetDataPathCommon("RGBD/other_formats/SUN_depth.png"),
             im_depth));
->>>>>>> 69cdca37
     EXPECT_EQ(im_depth.num_of_channels_, 1);
     EXPECT_EQ(im_depth.bytes_per_channel_, 2);
 
