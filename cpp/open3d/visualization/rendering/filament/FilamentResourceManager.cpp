--- conflicted
+++ resolved
@@ -250,11 +250,9 @@
         MaterialHandle::Next();
 const MaterialHandle FilamentResourceManager::kDefaultUnlitSolidColorShader =
         MaterialHandle::Next();
-<<<<<<< HEAD
+const MaterialHandle FilamentResourceManager::kDefaultLineShader =
+        MaterialHandle::Next();
 const MaterialHandle FilamentResourceManager::kDefaultUnlitPolygonOffsetShader =
-=======
-const MaterialHandle FilamentResourceManager::kDefaultLineShader =
->>>>>>> bb487359
         MaterialHandle::Next();
 const MaterialInstanceHandle FilamentResourceManager::kDepthMaterial =
         MaterialInstanceHandle::Next();
@@ -277,11 +275,8 @@
         FilamentResourceManager::kDefaultDepthShader,
         FilamentResourceManager::kDefaultUnlitGradientShader,
         FilamentResourceManager::kDefaultUnlitSolidColorShader,
-<<<<<<< HEAD
+        FilamentResourceManager::kDefaultLineShader,
         FilamentResourceManager::kDefaultUnlitPolygonOffsetShader,
-=======
-        FilamentResourceManager::kDefaultLineShader,
->>>>>>> bb487359
         FilamentResourceManager::kDepthMaterial,
         FilamentResourceManager::kNormalsMaterial,
         FilamentResourceManager::kDefaultTexture,
@@ -828,19 +823,17 @@
                                    {0.5f, 0.5f, 0.5f});
     materials_[kDefaultUnlitSolidColorShader] = BoxResource(solid_mat, engine_);
 
-<<<<<<< HEAD
-    const auto poffset_path = resource_root + "/unlitPolygonOffset.filamat";
-    auto poffset_mat = LoadMaterialFromFile(poffset_path, engine_);
-    materials_[kDefaultUnlitPolygonOffsetShader] =
-            BoxResource(poffset_mat, engine_);
-=======
     const auto line_path = resource_root + "/unlitLine.filamat";
     auto line_mat = LoadMaterialFromFile(line_path, engine_);
     line_mat->setDefaultParameter("baseColor", filament::RgbType::LINEAR,
                                   {1.f, 1.f, 1.f});
     line_mat->setDefaultParameter("lineWidth", 1.f);
     materials_[kDefaultLineShader] = BoxResource(line_mat, engine_);
->>>>>>> bb487359
+
+    const auto poffset_path = resource_root + "/unlitPolygonOffset.filamat";
+    auto poffset_mat = LoadMaterialFromFile(poffset_path, engine_);
+    materials_[kDefaultUnlitPolygonOffsetShader] =
+            BoxResource(poffset_mat, engine_);
 }
 
 }  // namespace rendering
