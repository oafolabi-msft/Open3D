--- conflicted
+++ resolved
@@ -109,15 +109,10 @@
         {"depth", ResourceManager::kDefaultDepthShader},
         {"unlitGradient", ResourceManager::kDefaultUnlitGradientShader},
         {"unlitSolidColor", ResourceManager::kDefaultUnlitSolidColorShader},
-<<<<<<< HEAD
-        {"unlitLine", ResourceManager::kDefaultLineShader},
         {"unlitPolygonOffset",
          ResourceManager::kDefaultUnlitPolygonOffsetShader},
-};
-=======
         {"unlitBackground", ResourceManager::kDefaultUnlitBackgroundShader},
         {"unlitLine", ResourceManager::kDefaultLineShader}};
->>>>>>> 3c6e6641
 
 MaterialHandle kColorOnlyMesh = ResourceManager::kDefaultUnlit;
 MaterialHandle kPlainMesh = ResourceManager::kDefaultLit;
