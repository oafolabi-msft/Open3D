--- conflicted
+++ resolved
@@ -38,35 +38,7 @@
 namespace pipelines {
 namespace odometry {
 
-<<<<<<< HEAD
-namespace {
-t::geometry::Image PyrDownDepth(t::geometry::Image& src,
-                                float diff_threshold,
-                                float invalid_fill) {
-    if (src.GetRows() <= 0 || src.GetCols() <= 0 || src.GetChannels() != 1) {
-        utility::LogError(
-                "Invalid shape, expected a 1 channel image, but got ({}, {}, "
-                "{})",
-                src.GetRows(), src.GetCols(), src.GetChannels());
-    }
-    if (src.GetDtype() != core::Dtype::Float32) {
-        utility::LogError("Expected a Float32 image, but got {}",
-                          src.GetDtype().ToString());
-    }
-
-    core::Tensor dst_tensor =
-            core::Tensor::Empty({src.GetRows() / 2, src.GetCols() / 2, 1},
-                                src.GetDtype(), src.GetDevice());
-    t::geometry::kernel::image::PyrDownDepth(src.AsTensor(), dst_tensor,
-                                             diff_threshold, invalid_fill);
-    return t::geometry::Image(dst_tensor);
-}
-}  // namespace
-
 OdometryResult RGBDOdometryMultiScalePointToPlane(
-=======
-core::Tensor RGBDOdometryMultiScalePointToPlane(
->>>>>>> 51718f4d
         const t::geometry::RGBDImage& source,
         const t::geometry::RGBDImage& target,
         const core::Tensor& intrinsics,
@@ -194,17 +166,10 @@
         intrinsic_matrices[n_levels - 1 - i] = intrinsics_pyr.Clone();
 
         if (i != n_levels - 1) {
-<<<<<<< HEAD
-            source_depth_curr = PyrDownDepth(
-                    source_depth_curr, params.depth_outlier_trunc_ * 2, NAN);
-            target_depth_curr = PyrDownDepth(
-                    target_depth_curr, params.depth_outlier_trunc_ * 2, NAN);
-=======
-            source_depth_curr =
-                    source_depth_curr.PyrDownDepth(depth_diff * 2, NAN);
-            target_depth_curr =
-                    target_depth_curr.PyrDownDepth(depth_diff * 2, NAN);
->>>>>>> 51718f4d
+            source_depth_curr = source_depth_curr.PyrDownDepth(
+                    params.depth_outlier_trunc_ * 2, NAN);
+            target_depth_curr = target_depth_curr.PyrDownDepth(
+                    params.depth_outlier_trunc_ * 2, NAN);
 
             intrinsics_pyr /= 2;
             intrinsics_pyr[-1][-1] = 1;
@@ -297,17 +262,10 @@
         intrinsic_matrices[n_levels - 1 - i] = intrinsics_pyr.Clone();
 
         if (i != n_levels - 1) {
-<<<<<<< HEAD
-            source_depth_curr = PyrDownDepth(
-                    source_depth_curr, params.depth_outlier_trunc_ * 2, NAN);
-            target_depth_curr = PyrDownDepth(
-                    target_depth_curr, params.depth_outlier_trunc_ * 2, NAN);
-=======
-            source_depth_curr =
-                    source_depth_curr.PyrDownDepth(depth_diff * 2, NAN);
-            target_depth_curr =
-                    target_depth_curr.PyrDownDepth(depth_diff * 2, NAN);
->>>>>>> 51718f4d
+            source_depth_curr = source_depth_curr.PyrDownDepth(
+                    params.depth_outlier_trunc_ * 2, NAN);
+            target_depth_curr = target_depth_curr.PyrDownDepth(
+                    params.depth_outlier_trunc_ * 2, NAN);
             source_intensity_curr = source_intensity_curr.PyrDown();
             target_intensity_curr = target_intensity_curr.PyrDown();
 
@@ -409,17 +367,10 @@
 
         intrinsic_matrices[n_levels - 1 - i] = intrinsics_pyr.Clone();
         if (i != n_levels - 1) {
-<<<<<<< HEAD
-            source_depth_curr = PyrDownDepth(
-                    source_depth_curr, params.depth_outlier_trunc_ * 2, NAN);
-            target_depth_curr = PyrDownDepth(
-                    target_depth_curr, params.depth_outlier_trunc_ * 2, NAN);
-=======
-            source_depth_curr =
-                    source_depth_curr.PyrDownDepth(depth_diff * 2, NAN);
-            target_depth_curr =
-                    target_depth_curr.PyrDownDepth(depth_diff * 2, NAN);
->>>>>>> 51718f4d
+            source_depth_curr = source_depth_curr.PyrDownDepth(
+                    params.depth_outlier_trunc_ * 2, NAN);
+            target_depth_curr = target_depth_curr.PyrDownDepth(
+                    params.depth_outlier_trunc_ * 2, NAN);
             source_intensity_curr = source_intensity_curr.PyrDown();
             target_intensity_curr = target_intensity_curr.PyrDown();
 
