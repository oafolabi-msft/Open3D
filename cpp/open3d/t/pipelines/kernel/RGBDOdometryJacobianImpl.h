--- conflicted
+++ resolved
@@ -115,11 +115,7 @@
 OPEN3D_HOST_DEVICE inline bool GetJacobianIntensity(
         int x,
         int y,
-<<<<<<< HEAD
-        float depth_diff,
-=======
         const float depth_outlier_trunc,
->>>>>>> c17a699a
         const NDArrayIndexer& source_depth_indexer,
         const NDArrayIndexer& target_depth_indexer,
         const NDArrayIndexer& source_intensity_indexer,
@@ -191,11 +187,7 @@
 OPEN3D_HOST_DEVICE inline bool GetJacobianHybrid(
         int x,
         int y,
-<<<<<<< HEAD
-        float depth_diff,
-=======
         const float depth_outlier_trunc,
->>>>>>> c17a699a
         const NDArrayIndexer& source_depth_indexer,
         const NDArrayIndexer& target_depth_indexer,
         const NDArrayIndexer& source_intensity_indexer,
