// ----------------------------------------------------------------------------
// -                        Open3D: www.open3d.org                            -
// ----------------------------------------------------------------------------
// The MIT License (MIT)
//
// Copyright (c) 2018 www.open3d.org
//
// Permission is hereby granted, free of charge, to any person obtaining a copy
// of this software and associated documentation files (the "Software"), to deal
// in the Software without restriction, including without limitation the rights
// to use, copy, modify, merge, publish, distribute, sublicense, and/or sell
// copies of the Software, and to permit persons to whom the Software is
// furnished to do so, subject to the following conditions:
//
// The above copyright notice and this permission notice shall be included in
// all copies or substantial portions of the Software.
//
// THE SOFTWARE IS PROVIDED "AS IS", WITHOUT WARRANTY OF ANY KIND, EXPRESS OR
// IMPLIED, INCLUDING BUT NOT LIMITED TO THE WARRANTIES OF MERCHANTABILITY,
// FITNESS FOR A PARTICULAR PURPOSE AND NONINFRINGEMENT. IN NO EVENT SHALL THE
// AUTHORS OR COPYRIGHT HOLDERS BE LIABLE FOR ANY CLAIM, DAMAGES OR OTHER
// LIABILITY, WHETHER IN AN ACTION OF CONTRACT, TORT OR OTHERWISE, ARISING
// FROM, OUT OF OR IN CONNECTION WITH THE SOFTWARE OR THE USE OR OTHER DEALINGS
// IN THE SOFTWARE.
// ----------------------------------------------------------------------------

#include <cuda.h>

#include "open3d/core/CUDAUtils.h"
#include "open3d/core/Dispatch.h"
#include "open3d/core/Tensor.h"
#include "open3d/core/kernel/CUDALauncher.cuh"
#include "open3d/t/geometry/kernel/GeometryIndexer.h"
#include "open3d/t/geometry/kernel/GeometryMacros.h"
#include "open3d/t/pipelines/kernel/RGBDOdometryImpl.h"
#include "open3d/t/pipelines/kernel/RGBDOdometryJacobianImpl.h"
#include "open3d/t/pipelines/kernel/Reduction6x6Impl.cuh"
#include "open3d/t/pipelines/kernel/TransformationConverter.h"

namespace open3d {
namespace t {
namespace pipelines {
namespace kernel {
namespace odometry {

<<<<<<< HEAD
#define sign(x) (x < 0 ? -1 : (x > 0 ? 1 : 0))
=======
template <typename T>
__device__ inline void WarpReduceSum(volatile T* local_sum, const int tid) {
    local_sum[tid] += local_sum[tid + 32];
    local_sum[tid] += local_sum[tid + 16];
    local_sum[tid] += local_sum[tid + 8];
    local_sum[tid] += local_sum[tid + 4];
    local_sum[tid] += local_sum[tid + 2];
    local_sum[tid] += local_sum[tid + 1];
}

template <typename T, size_t BLOCK_SIZE>
__device__ inline void BlockReduceSum(const int tid, volatile T* local_sum) {
    if (BLOCK_SIZE >= 512) {
        if (tid < 256) {
            local_sum[tid] += local_sum[tid + 256];
        }
        __syncthreads();
    }
    if (BLOCK_SIZE >= 256) {
        if (tid < 128) {
            local_sum[tid] += local_sum[tid + 128];
        }
        __syncthreads();
    }
    if (BLOCK_SIZE >= 128) {
        if (tid < 64) {
            local_sum[tid] += local_sum[tid + 64];
        }
        __syncthreads();
    }
    if (tid < 32) {
        WarpReduceSum<T>(local_sum, tid);
    }
}

template <typename T, size_t BLOCK_SIZE>
__device__ inline void BlockReduceSum(const int tid,
                                      volatile T* local_sum0,
                                      volatile T* local_sum1) {
    if (BLOCK_SIZE >= 512) {
        if (tid < 256) {
            local_sum0[tid] += local_sum0[tid + 256];
            local_sum1[tid] += local_sum1[tid + 256];
        }
        __syncthreads();
    }
    if (BLOCK_SIZE >= 256) {
        if (tid < 128) {
            local_sum0[tid] += local_sum0[tid + 128];
            local_sum1[tid] += local_sum1[tid + 128];
        }
        __syncthreads();
    }
    if (BLOCK_SIZE >= 128) {
        if (tid < 64) {
            local_sum0[tid] += local_sum0[tid + 64];
            local_sum1[tid] += local_sum1[tid + 64];
        }
        __syncthreads();
    }

    if (tid < 32) {
        WarpReduceSum<float>(local_sum0, tid);
        WarpReduceSum<float>(local_sum1, tid);
    }
}

template <typename T, size_t BLOCK_SIZE>
__device__ inline void BlockReduceSum(const int tid,
                                      volatile T* local_sum0,
                                      volatile T* local_sum1,
                                      volatile T* local_sum2) {
    if (BLOCK_SIZE >= 512) {
        if (tid < 256) {
            local_sum0[tid] += local_sum0[tid + 256];
            local_sum1[tid] += local_sum1[tid + 256];
            local_sum2[tid] += local_sum2[tid + 256];
        }
        __syncthreads();
    }

    if (BLOCK_SIZE >= 256) {
        if (tid < 128) {
            local_sum0[tid] += local_sum0[tid + 128];
            local_sum1[tid] += local_sum1[tid + 128];
            local_sum2[tid] += local_sum2[tid + 128];
        }
        __syncthreads();
    }

    if (BLOCK_SIZE >= 128) {
        if (tid < 64) {
            local_sum0[tid] += local_sum0[tid + 64];
            local_sum1[tid] += local_sum1[tid + 64];
            local_sum2[tid] += local_sum2[tid + 64];
        }
        __syncthreads();
    }

    if (tid < 32) {
        WarpReduceSum<float>(local_sum0, tid);
        WarpReduceSum<float>(local_sum1, tid);
        WarpReduceSum<float>(local_sum2, tid);
    }
}
>>>>>>> 6e908bad

__global__ void ComputePosePointToPlaneCUDAKernel(
        NDArrayIndexer source_vertex_indexer,
        NDArrayIndexer target_vertex_indexer,
        NDArrayIndexer target_normal_indexer,
        TransformIndexer ti,
        float* global_sum,
        int rows,
        int cols,
        float depth_diff) {
    const int kBlockSize = 256;
    __shared__ float local_sum0[kBlockSize];
    __shared__ float local_sum1[kBlockSize];
    __shared__ float local_sum2[kBlockSize];

    const int x = threadIdx.x + blockIdx.x * blockDim.x;
    const int y = threadIdx.y + blockIdx.y * blockDim.y;
    const int tid = threadIdx.x + threadIdx.y * blockDim.x;

    local_sum0[tid] = 0;
    local_sum1[tid] = 0;
    local_sum2[tid] = 0;

    if (y >= rows || x >= cols) return;

    float J[6] = {0}, reduction[21 + 6 + 2];
    float r = 0;
    bool valid = GetJacobianPointToPlane(
            x, y, depth_diff, source_vertex_indexer, target_vertex_indexer,
            target_normal_indexer, ti, J, r);

    // Dump J, r into JtJ and Jtr
    const float h = 0.05;
    float huber_r = abs(r) < h ? 0.5 * r * r : h * abs(r) - 0.5 * h * h;
    float deriv_r = abs(r) < h ? r : h * sign(r);

    int offset = 0;
    for (int i = 0; i < 6; ++i) {
        for (int j = 0; j <= i; ++j) {
            reduction[offset++] = J[i] * J[j];
        }
    }
    for (int i = 0; i < 6; ++i) {
        reduction[offset++] = J[i] * deriv_r;
    }

    reduction[offset++] = huber_r;
    reduction[offset++] = valid;

    // Sum reduction: JtJ(21) and Jtr(6)
    for (size_t i = 0; i < 27; i += 3) {
        local_sum0[tid] = valid ? reduction[i + 0] : 0;
        local_sum1[tid] = valid ? reduction[i + 1] : 0;
        local_sum2[tid] = valid ? reduction[i + 2] : 0;
        __syncthreads();

        BlockReduceSum<float, kBlockSize>(tid, local_sum0, local_sum1,
                                          local_sum2);

        if (tid == 0) {
            atomicAdd(&global_sum[i + 0], local_sum0[0]);
            atomicAdd(&global_sum[i + 1], local_sum1[0]);
            atomicAdd(&global_sum[i + 2], local_sum2[0]);
        }
        __syncthreads();
    }

    // Sum reduction: residual(1) and inlier(1)
    {
        local_sum0[tid] = valid ? reduction[27] : 0;
        local_sum1[tid] = valid ? reduction[28] : 0;
        __syncthreads();

        BlockReduceSum<float, kBlockSize>(tid, local_sum0, local_sum1);
        if (tid == 0) {
            atomicAdd(&global_sum[27], local_sum0[0]);
            atomicAdd(&global_sum[28], local_sum1[0]);
        }
        __syncthreads();
    }
}

void ComputePosePointToPlaneCUDA(const core::Tensor& source_vertex_map,
                                 const core::Tensor& target_vertex_map,
                                 const core::Tensor& target_normal_map,
                                 const core::Tensor& intrinsics,
                                 const core::Tensor& init_source_to_target,
                                 core::Tensor& delta,
                                 float& inlier_residual,
                                 int& inlier_count,
                                 float depth_diff) {
    NDArrayIndexer source_vertex_indexer(source_vertex_map, 2);
    NDArrayIndexer target_vertex_indexer(target_vertex_map, 2);
    NDArrayIndexer target_normal_indexer(target_normal_map, 2);

    core::Device device = source_vertex_map.GetDevice();

    core::Tensor trans = init_source_to_target;
    TransformIndexer ti(intrinsics, trans);

    const int64_t rows = source_vertex_indexer.GetShape(0);
    const int64_t cols = source_vertex_indexer.GetShape(1);

    core::Tensor global_sum =
            core::Tensor::Zeros({29}, core::Dtype::Float32, device);
    float* global_sum_ptr = global_sum.GetDataPtr<float>();

    const int kThreadSize = 16;
    const dim3 blocks((cols + kThreadSize - 1) / kThreadSize,
                      (rows + kThreadSize - 1) / kThreadSize);
    const dim3 threads(kThreadSize, kThreadSize);
    ComputePosePointToPlaneCUDAKernel<<<blocks, threads>>>(
            source_vertex_indexer, target_vertex_indexer, target_normal_indexer,
            ti, global_sum_ptr, rows, cols, depth_diff);
    OPEN3D_CUDA_CHECK(cudaDeviceSynchronize());
    DecodeAndSolve6x6(global_sum, delta, inlier_residual, inlier_count);
}

__global__ void ComputePoseIntensityCUDAKernel(
        NDArrayIndexer source_depth_indexer,
        NDArrayIndexer target_depth_indexer,
        NDArrayIndexer source_intensity_indexer,
        NDArrayIndexer target_intensity_indexer,
        NDArrayIndexer target_intensity_dx_indexer,
        NDArrayIndexer target_intensity_dy_indexer,
        NDArrayIndexer source_vertex_indexer,
        TransformIndexer ti,
        float* global_sum,
        int rows,
        int cols,
        float depth_diff) {
    const int kBlockSize = 256;
    __shared__ float local_sum0[kBlockSize];
    __shared__ float local_sum1[kBlockSize];
    __shared__ float local_sum2[kBlockSize];

    const int x = threadIdx.x + blockIdx.x * blockDim.x;
    const int y = threadIdx.y + blockIdx.y * blockDim.y;
    const int tid = threadIdx.x + threadIdx.y * blockDim.x;

    local_sum0[tid] = 0;
    local_sum1[tid] = 0;
    local_sum2[tid] = 0;

    if (y >= rows || x >= cols) return;

    float J[6] = {0}, reduction[21 + 6 + 2];
    float r = 0;
    bool valid = GetJacobianIntensity(
            x, y, depth_diff, source_depth_indexer, target_depth_indexer,
            source_intensity_indexer, target_intensity_indexer,
            target_intensity_dx_indexer, target_intensity_dy_indexer,
            source_vertex_indexer, ti, J, r);

    // Dump J, r into JtJ and Jtr
    int offset = 0;
    for (int i = 0; i < 6; ++i) {
        for (int j = 0; j <= i; ++j) {
            reduction[offset++] = J[i] * J[j];
        }
    }
    for (int i = 0; i < 6; ++i) {
        reduction[offset++] = J[i] * r;
    }
    reduction[offset++] = r * r;
    reduction[offset++] = valid;

    ReduceSum6x6LinearSystem<float, kBlockSize>(tid, valid, reduction,
                                                local_sum0, local_sum1,
                                                local_sum2, global_sum);
}

void ComputePoseIntensityCUDA(const core::Tensor& source_depth,
                              const core::Tensor& target_depth,
                              const core::Tensor& source_intensity,
                              const core::Tensor& target_intensity,
                              const core::Tensor& target_intensity_dx,
                              const core::Tensor& target_intensity_dy,
                              const core::Tensor& source_vertex_map,
                              const core::Tensor& intrinsics,
                              const core::Tensor& init_source_to_target,
                              core::Tensor& delta,
                              float& inlier_residual,
                              int& inlier_count,
                              float depth_diff) {
    NDArrayIndexer source_depth_indexer(source_depth, 2);
    NDArrayIndexer target_depth_indexer(target_depth, 2);

    NDArrayIndexer source_intensity_indexer(source_intensity, 2);
    NDArrayIndexer target_intensity_indexer(target_intensity, 2);

    NDArrayIndexer target_intensity_dx_indexer(target_intensity_dx, 2);
    NDArrayIndexer target_intensity_dy_indexer(target_intensity_dy, 2);

    NDArrayIndexer source_vertex_indexer(source_vertex_map, 2);

    core::Device device = source_vertex_map.GetDevice();
    core::Tensor trans = init_source_to_target;
    t::geometry::kernel::TransformIndexer ti(intrinsics, trans);

    const int64_t rows = source_vertex_indexer.GetShape(0);
    const int64_t cols = source_vertex_indexer.GetShape(1);

    core::Tensor global_sum =
            core::Tensor::Zeros({29}, core::Dtype::Float32, device);
    float* global_sum_ptr = global_sum.GetDataPtr<float>();

    const int kThreadSize = 16;
    const dim3 blocks((cols + kThreadSize - 1) / kThreadSize,
                      (rows + kThreadSize - 1) / kThreadSize);
    const dim3 threads(kThreadSize, kThreadSize);
    ComputePoseIntensityCUDAKernel<<<blocks, threads>>>(
            source_depth_indexer, target_depth_indexer,
            source_intensity_indexer, target_intensity_indexer,
            target_intensity_dx_indexer, target_intensity_dy_indexer,
            source_vertex_indexer, ti, global_sum_ptr, rows, cols, depth_diff);
    OPEN3D_CUDA_CHECK(cudaDeviceSynchronize());
    DecodeAndSolve6x6(global_sum, delta, inlier_residual, inlier_count);
}

__global__ void ComputePoseHybridCUDAKernel(
        NDArrayIndexer source_depth_indexer,
        NDArrayIndexer target_depth_indexer,
        NDArrayIndexer source_intensity_indexer,
        NDArrayIndexer target_intensity_indexer,
        NDArrayIndexer target_depth_dx_indexer,
        NDArrayIndexer target_depth_dy_indexer,
        NDArrayIndexer target_intensity_dx_indexer,
        NDArrayIndexer target_intensity_dy_indexer,
        NDArrayIndexer source_vertex_indexer,
        TransformIndexer ti,
        float* global_sum,
        int rows,
        int cols,
        float depth_diff) {
    const int kBlockSize = 256;
    __shared__ float local_sum0[kBlockSize];
    __shared__ float local_sum1[kBlockSize];
    __shared__ float local_sum2[kBlockSize];

    const int x = threadIdx.x + blockIdx.x * blockDim.x;
    const int y = threadIdx.y + blockIdx.y * blockDim.y;
    const int tid = threadIdx.x + threadIdx.y * blockDim.x;

    local_sum0[tid] = 0;
    local_sum1[tid] = 0;
    local_sum2[tid] = 0;

    if (y >= rows || x >= cols) return;

    float J_I[6] = {0}, J_D[6] = {0}, reduction[21 + 6 + 2];
    float r_I = 0, r_D = 0;
    bool valid = GetJacobianHybrid(
            x, y, depth_diff, source_depth_indexer, target_depth_indexer,
            source_intensity_indexer, target_intensity_indexer,
            target_depth_dx_indexer, target_depth_dy_indexer,
            target_intensity_dx_indexer, target_intensity_dy_indexer,
            source_vertex_indexer, ti, J_I, J_D, r_I, r_D);

    // Dump J, r into JtJ and Jtr
    int offset = 0;
    for (int i = 0; i < 6; ++i) {
        for (int j = 0; j <= i; ++j) {
            reduction[offset++] = J_I[i] * J_I[j] + J_D[i] * J_D[j];
        }
    }
    for (int i = 0; i < 6; ++i) {
        reduction[offset++] = J_I[i] * r_I + J_D[i] * r_D;
    }
    reduction[offset++] = r_I * r_D + r_D * r_D;
    reduction[offset++] = valid;

    ReduceSum6x6LinearSystem<float, kBlockSize>(tid, valid, reduction,
                                                local_sum0, local_sum1,
                                                local_sum2, global_sum);
}

void ComputePoseHybridCUDA(const core::Tensor& source_depth,
                           const core::Tensor& target_depth,
                           const core::Tensor& source_intensity,
                           const core::Tensor& target_intensity,
                           const core::Tensor& target_depth_dx,
                           const core::Tensor& target_depth_dy,
                           const core::Tensor& target_intensity_dx,
                           const core::Tensor& target_intensity_dy,
                           const core::Tensor& source_vertex_map,
                           const core::Tensor& intrinsics,
                           const core::Tensor& init_source_to_target,
                           core::Tensor& delta,
                           float& inlier_residual,
                           int& inlier_count,
                           float depth_diff) {
    NDArrayIndexer source_depth_indexer(source_depth, 2);
    NDArrayIndexer target_depth_indexer(target_depth, 2);

    NDArrayIndexer source_intensity_indexer(source_intensity, 2);
    NDArrayIndexer target_intensity_indexer(target_intensity, 2);

    NDArrayIndexer target_depth_dx_indexer(target_depth_dx, 2);
    NDArrayIndexer target_depth_dy_indexer(target_depth_dy, 2);
    NDArrayIndexer target_intensity_dx_indexer(target_intensity_dx, 2);
    NDArrayIndexer target_intensity_dy_indexer(target_intensity_dy, 2);

    NDArrayIndexer source_vertex_indexer(source_vertex_map, 2);

    core::Device device = source_vertex_map.GetDevice();
    core::Tensor trans = init_source_to_target;
    t::geometry::kernel::TransformIndexer ti(intrinsics, trans);

    const int64_t rows = source_vertex_indexer.GetShape(0);
    const int64_t cols = source_vertex_indexer.GetShape(1);

    core::Tensor global_sum =
            core::Tensor::Zeros({29}, core::Dtype::Float32, device);
    float* global_sum_ptr = global_sum.GetDataPtr<float>();

    const int kThreadSize = 16;
    const dim3 blocks((cols + kThreadSize - 1) / kThreadSize,
                      (rows + kThreadSize - 1) / kThreadSize);
    const dim3 threads(kThreadSize, kThreadSize);
    ComputePoseHybridCUDAKernel<<<blocks, threads>>>(
            source_depth_indexer, target_depth_indexer,
            source_intensity_indexer, target_intensity_indexer,
            target_depth_dx_indexer, target_depth_dy_indexer,
            target_intensity_dx_indexer, target_intensity_dy_indexer,
            source_vertex_indexer, ti, global_sum_ptr, rows, cols, depth_diff);
    OPEN3D_CUDA_CHECK(cudaDeviceSynchronize());
    DecodeAndSolve6x6(global_sum, delta, inlier_residual, inlier_count);
}

}  // namespace odometry
}  // namespace kernel
}  // namespace pipelines
}  // namespace t
}  // namespace open3d<|MERGE_RESOLUTION|>--- conflicted
+++ resolved
@@ -43,9 +43,6 @@
 namespace kernel {
 namespace odometry {
 
-<<<<<<< HEAD
-#define sign(x) (x < 0 ? -1 : (x > 0 ? 1 : 0))
-=======
 template <typename T>
 __device__ inline void WarpReduceSum(volatile T* local_sum, const int tid) {
     local_sum[tid] += local_sum[tid + 32];
@@ -151,7 +148,6 @@
         WarpReduceSum<float>(local_sum2, tid);
     }
 }
->>>>>>> 6e908bad
 
 __global__ void ComputePosePointToPlaneCUDAKernel(
         NDArrayIndexer source_vertex_indexer,
@@ -186,7 +182,7 @@
     // Dump J, r into JtJ and Jtr
     const float h = 0.05;
     float huber_r = abs(r) < h ? 0.5 * r * r : h * abs(r) - 0.5 * h * h;
-    float deriv_r = abs(r) < h ? r : h * sign(r);
+    float deriv_r = abs(r) < h ? r : h * Sign(r);
 
     int offset = 0;
     for (int i = 0; i < 6; ++i) {
