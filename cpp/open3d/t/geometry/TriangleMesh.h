--- conflicted
+++ resolved
@@ -143,19 +143,15 @@
 
     /// Get the value of the "positions" attribute in vertex_attr_.
     /// Convenience function.
-<<<<<<< HEAD
-    core::Tensor &GetVertices() { return GetVertexAttr("vertex_positions"); }
-=======
     core::Tensor &GetVertexPositions() { return GetVertexAttr("positions"); }
->>>>>>> 4f70ff19
 
     /// Get the value of the "colors" attribute in vertex_attr_.
     /// Convenience function.
-    core::Tensor &GetVertexColors() { return GetVertexAttr("vertex_colors"); }
+    core::Tensor &GetVertexColors() { return GetVertexAttr("colors"); }
 
     /// Get the value of the "normals" attribute in vertex_attr_.
     /// Convenience function.
-    core::Tensor &GetVertexNormals() { return GetVertexAttr("vertex_normals"); }
+    core::Tensor &GetVertexNormals() { return GetVertexAttr("normals"); }
 
     /// Getter for triangle_attr_ TensorMap. Used in Pybind.
     const TensorMap &GetTriangleAttr() const { return triangle_attr_; }
@@ -170,23 +166,15 @@
 
     /// Get the value of the "indices" attribute in triangle_attr_.
     /// Convenience function.
-<<<<<<< HEAD
-    core::Tensor &GetTriangles() { return GetTriangleAttr("triangle_indices"); }
-=======
     core::Tensor &GetTriangleIndices() { return GetTriangleAttr("indices"); }
->>>>>>> 4f70ff19
 
     /// Get the value of the "normals" attribute in triangle_attr_.
     /// Convenience function.
-    core::Tensor &GetTriangleNormals() {
-        return GetTriangleAttr("triangle_normals");
-    }
+    core::Tensor &GetTriangleNormals() { return GetTriangleAttr("normals"); }
 
     /// Get the value of the "colors" attribute in triangle_attr_.
     /// Convenience function.
-    core::Tensor &GetTriangleColors() {
-        return GetTriangleAttr("triangle_colors");
-    }
+    core::Tensor &GetTriangleColors() { return GetTriangleAttr("colors"); }
 
     /// Get vertex attributes. Throws exception if the attribute does not exist.
     ///
@@ -203,25 +191,20 @@
 
     /// Get the value of the "positions" attribute in vertex_attr_.
     /// Convenience function.
-<<<<<<< HEAD
-    const core::Tensor &GetVertices() const {
-        return GetVertexAttr("vertex_positions");
-=======
     const core::Tensor &GetVertexPositions() const {
         return GetVertexAttr("positions");
->>>>>>> 4f70ff19
     }
 
     /// Get the value of the "colors" attribute in vertex_attr_.
     /// Convenience function.
     const core::Tensor &GetVertexColors() const {
-        return GetVertexAttr("vertex_colors");
+        return GetVertexAttr("colors");
     }
 
     /// Get the value of the "normals" attribute in vertex_attr_.
     /// Convenience function.
     const core::Tensor &GetVertexNormals() const {
-        return GetVertexAttr("vertex_normals");
+        return GetVertexAttr("normals");
     }
 
     /// Get triangle attributes in triangle_attr_. Throws exception if the
@@ -242,25 +225,20 @@
 
     /// Get the value of the "indices" attribute in triangle_attr_.
     /// Convenience function.
-<<<<<<< HEAD
-    const core::Tensor &GetTriangles() const {
-        return GetTriangleAttr("triangle_indices");
-=======
     const core::Tensor &GetTriangleIndices() const {
         return GetTriangleAttr("indices");
->>>>>>> 4f70ff19
     }
 
     /// Get the value of the "normals" attribute in triangle_attr_.
     /// Convenience function.
     const core::Tensor &GetTriangleNormals() const {
-        return GetTriangleAttr("triangle_normals");
+        return GetTriangleAttr("normals");
     }
 
     /// Get the value of the "colors" attribute in triangle_attr_.
     /// Convenience function.
     const core::Tensor &GetTriangleColors() const {
-        return GetTriangleAttr("triangle_colors");
+        return GetTriangleAttr("colors");
     }
 
     /// Set vertex attributes. If the attribute key already exists, its value
@@ -277,25 +255,21 @@
     /// Convenience function.
     void SetVertexPositions(const core::Tensor &value) {
         value.AssertShapeCompatible({utility::nullopt, 3});
-<<<<<<< HEAD
-        SetVertexAttr("vertex_positions", value);
-=======
         SetVertexAttr("positions", value);
->>>>>>> 4f70ff19
     }
 
     /// Set the value of the "colors" attribute in vertex_attr_.
     /// Convenience function.
     void SetVertexColors(const core::Tensor &value) {
         value.AssertShapeCompatible({utility::nullopt, 3});
-        SetVertexAttr("vertex_colors", value);
+        SetVertexAttr("colors", value);
     }
 
     /// Set the value of the "normals" attribute in vertex_attr_.
     /// This is a convenience function.
     void SetVertexNormals(const core::Tensor &value) {
         value.AssertShapeCompatible({utility::nullopt, 3});
-        SetVertexAttr("vertex_normals", value);
+        SetVertexAttr("normals", value);
     }
 
     /// Set triangle attributes. If the attribute key already exists, its value
@@ -311,25 +285,21 @@
     /// Set the vlaue of the "indices" attribute in triangle_attr_.
     void SetTriangleIndices(const core::Tensor &value) {
         value.AssertShapeCompatible({utility::nullopt, 3});
-<<<<<<< HEAD
-        SetTriangleAttr("triangle_indices", value);
-=======
         SetTriangleAttr("indices", value);
->>>>>>> 4f70ff19
     }
 
     /// Set the value of the "normals" attribute in triangle_attr_.
     /// This is a convenience function.
     void SetTriangleNormals(const core::Tensor &value) {
         value.AssertShapeCompatible({utility::nullopt, 3});
-        SetTriangleAttr("triangle_normals", value);
+        SetTriangleAttr("normals", value);
     }
 
     /// Set the value of the "colors" attribute in triangle_attr_.
     /// This is a convenience function.
     void SetTriangleColors(const core::Tensor &value) {
         value.AssertShapeCompatible({utility::nullopt, 3});
-        SetTriangleAttr("triangle_colors", value);
+        SetTriangleAttr("colors", value);
     }
 
     /// Returns true if all of the followings are true in vertex_attr_:
@@ -345,25 +315,21 @@
 
     /// Check if the "positions" attribute's value in vertex_attr_ has length >
     /// 0. Convenience function.
-<<<<<<< HEAD
-    bool HasVertices() const { return HasVertexAttr("vertex_positions"); }
-=======
     bool HasVertexPositions() const { return HasVertexAttr("positions"); }
->>>>>>> 4f70ff19
 
     /// Returns true if all of the followings are true in vertex_attr_:
     /// 1) attribute "colors" exist
     /// 2) attribute "colors"'s length as vertices' length
     /// 3) attribute "colors"'s length > 0
     /// Convenience function.
-    bool HasVertexColors() const { return HasVertexAttr("vertex_colors"); }
+    bool HasVertexColors() const { return HasVertexAttr("colors"); }
 
     /// Returns true if all of the followings are true in vertex_attr_:
     /// 1) attribute "normals" exist
     /// 2) attribute "normals"'s length as vertices' length
     /// 3) attribute "normals"'s length > 0
     /// Convenience function.
-    bool HasVertexNormals() const { return HasVertexAttr("vertex_normals"); }
+    bool HasVertexNormals() const { return HasVertexAttr("normals"); }
 
     /// Returns true if all of the followings are true in triangle_attr_:
     /// 1) attribute key exist
@@ -379,29 +345,21 @@
     /// Check if the "indices" attribute's value in triangle_attr_ has length
     /// > 0.
     /// Convenience function.
-<<<<<<< HEAD
-    bool HasTriangles() const { return HasTriangleAttr("triangle_indices"); }
-=======
     bool HasTriangleIndices() const { return HasTriangleAttr("indices"); }
->>>>>>> 4f70ff19
 
     /// Returns true if all of the followings are true in triangle_attr_:
     /// 1) attribute "normals" exist
     /// 2) attribute "normals"'s length as vertices' length
     /// 3) attribute "normals"'s length > 0
     /// Convenience function.
-    bool HasTriangleNormals() const {
-        return HasTriangleAttr("triangle_normals");
-    }
+    bool HasTriangleNormals() const { return HasTriangleAttr("normals"); }
 
     /// Returns true if all of the followings are true in triangle_attr_:
     /// 1) attribute "colors" exist
     /// 2) attribute "colors"'s length as vertices' length
     /// 3) attribute "colors"'s length > 0
     /// Convenience function.
-    bool HasTriangleColors() const {
-        return HasTriangleAttr("triangle_colors");
-    }
+    bool HasTriangleColors() const { return HasTriangleAttr("colors"); }
 
 public:
     /// Clear all data in the trianglemesh.
