// ----------------------------------------------------------------------------
// -                        Open3D: www.open3d.org                            -
// ----------------------------------------------------------------------------
// The MIT License (MIT)
//
// Copyright (c) 2018 www.open3d.org
//
// Permission is hereby granted, free of charge, to any person obtaining a copy
// of this software and associated documentation files (the "Software"), to deal
// in the Software without restriction, including without limitation the rights
// to use, copy, modify, merge, publish, distribute, sublicense, and/or sell
// copies of the Software, and to permit persons to whom the Software is
// furnished to do so, subject to the following conditions:
//
// The above copyright notice and this permission notice shall be included in
// all copies or substantial portions of the Software.
//
// THE SOFTWARE IS PROVIDED "AS IS", WITHOUT WARRANTY OF ANY KIND, EXPRESS OR
// IMPLIED, INCLUDING BUT NOT LIMITED TO THE WARRANTIES OF MERCHANTABILITY,
// FITNESS FOR A PARTICULAR PURPOSE AND NONINFRINGEMENT. IN NO EVENT SHALL THE
// AUTHORS OR COPYRIGHT HOLDERS BE LIABLE FOR ANY CLAIM, DAMAGES OR OTHER
// LIABILITY, WHETHER IN AN ACTION OF CONTRACT, TORT OR OTHERWISE, ARISING
// FROM, OUT OF OR IN CONNECTION WITH THE SOFTWARE OR THE USE OR OTHER DEALINGS
// IN THE SOFTWARE.
// ----------------------------------------------------------------------------

#pragma once

#include <limits>
#include <memory>
#include <string>
#include <vector>

#include "open3d/core/Dtype.h"
#include "open3d/core/Tensor.h"
#include "open3d/core/kernel/UnaryEW.h"
#include "open3d/geometry/Image.h"
#include "open3d/t/geometry/Geometry.h"

namespace open3d {
namespace t {
namespace geometry {

/// \class Image
///
/// \brief The Image class stores image with customizable rols, cols, channels,
/// dtype and device.
class Image : public Geometry {
public:
    /// \brief Constructor for image.
    ///
    /// Row-major storage is used, similar to OpenCV. Use (row, col, channel)
    /// indexing order for image creation and accessing. In general, (r, c, ch)
    /// are the preferred variable names for consistency, and avoid using width,
    /// height, u, v, x, y for coordinates.
    ///
    /// \param rows Number of rows of the image, i.e. image height. \p rows must
    /// be non-negative.
    /// \param cols Number of columns of the image, i.e. image width. \p cols
    /// must be non-negative.
    /// \param channels Number of channels of the image. E.g. for RGB image,
    /// channels == 3; for grayscale image, channels == 1. \p channels must be
    /// greater than 0.
    /// \param dtype Data type of the image.
    /// \param device Device where the image is stored.
    Image(int64_t rows = 0,
          int64_t cols = 0,
          int64_t channels = 1,
          core::Dtype dtype = core::Dtype::Float32,
          const core::Device &device = core::Device("CPU:0"));

    /// \brief Construct from a tensor. The tensor won't be copied and memory
    /// will be shared.
    ///
    /// \param tensor: Tensor of the image. The tensor must be contiguous. The
    /// tensor must be 2D (rows, cols) or 3D (rows, cols, channels).
    Image(const core::Tensor &tensor);

    virtual ~Image() override {}

public:
    /// Clear image contents by resetting the rows and cols to 0, while
    /// keeping channels, dtype and device unchanged.
    Image &Clear() override {
        data_ = core::Tensor({0, 0, GetChannels()}, GetDtype(), GetDevice());
        return *this;
    }

    /// Returns true if rows * cols * channels == 0.
    bool IsEmpty() const override {
        return GetRows() * GetCols() * GetChannels() == 0;
    }

    /// Reinitialize image with new parameters.
    Image &Reset(int64_t rows = 0,
                 int64_t cols = 0,
                 int64_t channels = 1,
                 core::Dtype dtype = core::Dtype::Float32,
                 const core::Device &device = core::Device("CPU:0"));

public:
    /// Get the number of rows of the image.
    int64_t GetRows() const { return data_.GetShape()[0]; }

    /// Get the number of columns of the image.
    int64_t GetCols() const { return data_.GetShape()[1]; }

    /// Get the number of channels of the image.
    int64_t GetChannels() const { return data_.GetShape()[2]; }

    /// Get dtype of the image.
    core::Dtype GetDtype() const { return data_.GetDtype(); }

    /// Get device of the image.
    core::Device GetDevice() const { return data_.GetDevice(); }

    /// Get pixel(s) in the image. If channels == 1, returns a tensor with shape
    /// {}, otherwise returns a tensor with shape {channels,}. The returned
    /// tensor is a slice of the image's tensor, so when modifying the slice,
    /// the original tensor will also be modified.
    core::Tensor At(int64_t r, int64_t c) const {
        if (GetChannels() == 1) {
            return data_[r][c][0];
        } else {
            return data_[r][c];
        }
    }

    /// Get pixel(s) in the image. Returns a tensor with shape {}.
    core::Tensor At(int64_t r, int64_t c, int64_t ch) const {
        return data_[r][c][ch];
    }

    /// Get raw buffer of the Image data.
    void *GetDataPtr() { return data_.GetDataPtr(); }

    /// Get raw buffer of the Image data.
    const void *GetDataPtr() const { return data_.GetDataPtr(); }

    /// Retuns the underlying Tensor of the Image.
    core::Tensor AsTensor() const { return data_; }

    /// Transfer the image to a specified device.
    /// \param device The targeted device to convert to.
    /// \param copy If true, a new image is always created; if false, the
    /// copy is avoided when the original image is already on the targeted
    /// device.
    Image To(const core::Device &device, bool copy = false) const {
        return Image(data_.To(device, copy));
    }

    /// Returns copy of the image on the same device.
    Image Clone() const { return To(GetDevice(), /*copy=*/true); }

    /// Transfer the image to CPU.
    ///
    /// If the image is already on CPU, no copy will be performed.
    Image CPU() const { return To(core::Device("CPU:0")); }

    /// Transfer the image to a CUDA device.
    ///
    /// If the image is already on the specified CUDA device, no copy will
    /// be performed.
    Image CUDA(int device_id = 0) const {
        return To(core::Device(core::Device::DeviceType::CUDA, device_id));
    }

    /// Returns an Image with the specified \p dtype.
    /// \param dtype The targeted dtype to convert to.
    /// \param copy If true, a new tensor is always created; if false, the copy
    /// is avoided when the original tensor already has the targeted dtype.
    /// \param scale Optional scale value. This is 1./255 for UInt8 ->
    /// Float{32,64}, 1./65535 for UInt16 -> Float{32,64} and 1 otherwise
    /// \param offset Optional shift value. Default 0.
    Image To(core::Dtype dtype,
             bool copy = false,
             utility::optional<double> scale = utility::nullopt,
             double offset = 0.0) const;

    /// Function to linearly transform pixel intensities in place.
    /// image = scale * image + offset.
    /// \param scale First multiply image pixel values with this factor. This
    /// should be positive for unsigned dtypes.
    /// \param offset Then add this factor to all image pixel values.
    /// \return Reference to self.
    Image &LinearTransform(double scale = 1.0, double offset = 0.0) {
        To(GetDtype(), false, scale, offset);
        return *this;
    }

    /// Converts a 3-channel RGB image to a new 1-channel Grayscale image by
    /// I = 0.299 * R + 0.587 * G + 0.114 * B.
    Image RGBToGray() const;

    /// Return a new image after resizing with specified interpolation type.
    /// Downsample if sampling rate is < 1. Upsample if sampling rate > 1.
    /// Aspect ratio is always kept.
    enum class InterpType {
        Nearest = 0,
        Linear = 1,
        Cubic = 2,
        Lanczos = 3,
        Super = 4
    };
    Image Resize(float sampling_rate = 0.5f,
                 InterpType interp_type = InterpType::Nearest) const;

    /// Return a new image after performing morphological dilation. Supported
    /// datatypes are UInt8, UInt16 and Float32 with {1, 3, 4} channels. An
    /// 8-connected neighborhood is used to create the dilation mask.
    /// \param kernel_size An odd number >= 3.
    Image Dilate(int kernel_size = 3) const;

    /// Return a new image given the filtering kernel.
    Image Filter(const core::Tensor &kernel) const;

    /// Return a new image after bilateral filtering.
    /// \param value_sigma Standard deviation for the image content.
    /// \param distance_sigma Standard deviation for the image pixel positions.
    /// Note: CPU (IPP) and CUDA (NPP) versions are inconsistent:
    /// CPU uses a round kernel (radius = floor(kernel_size / 2)),
    /// while CUDA uses a square kernel (width = kernel_size).
    /// Make sure to tune parameters accordingly.
    Image FilterBilateral(int kernel_size = 3,
                          float value_sigma = 20.0f,
                          float distance_sigma = 10.0f) const;

    /// Return a new image after Gaussian filtering.
    /// \param kernel_size Odd numbers >= 3 are supported.
    /// \param sigma Standard deviation of the Gaussian distribution.
    Image FilterGaussian(int kernel_size = 3, float sigma = 1.0f) const;

    /// Return a pair of new gradient images (dx, dy) after Sobel filtering.
    /// Possible kernel_size: 3 and 5.
    std::pair<Image, Image> FilterSobel(int kernel_size = 3) const;

    /// Return a new downsampled image with pyramid downsampling formed by a
    /// chained Gaussian filter (kernel_size = 5, sigma = 1.0) and a
    /// resize (ratio = 0.5) operation.
    Image PyrDown() const;

    /// Preprocess a image of (H, W, 1), typically used for a depth image.
    /// Each pixel will be transformed by
    /// x = x / scale
    /// x = x < min_value ? clip_fill : x
    /// x = x > max_value ? clip_fill : x
    Image ClipTransform(float scale,
                        float min_value,
                        float max_value,
                        float clip_fill = 0.0f);

<<<<<<< HEAD
    /// Specific PyrDown operation for depth to reduce noise. The input is
    /// expected to be the output of ClipTransform.
    /// Perform a chained modified Gaussian filter (kernel_size = 5, sigma
    /// = 1.0) and a resize (ratio = 0.5) operation. In the modified kernel, the
    /// neighbor pixels whose value is invalid, or value difference to the
    /// center pixel is larger than the diff_threshold will not be counted. This
    /// specific operation reduces noise at edges.
    /// \param diff_threshold Threshold used in the modified Gaussian kernel.
    /// \param invalid_fill Value to check invalid depths. Must be
    /// consistent with \p clip_fill in ClipTransform.
    Image PyrDownDepth(float diff_threshold, float invalid_fill);

=======
>>>>>>> 6db7fb8a
    /// Create a vertex map (H, W, 3) in Float32 from an image of (H, W, 1) in
    /// Float32 using unprojection. The input depth is expected to be the output
    /// of ClipTransform.
    /// \param intrinsics Pinhole camera model of (3, 3) in Float64.
    /// \param invalid_fill Value to fill in for invalid depths. Must be
    /// consistent with \p clip_fill in ClipTransform
    Image CreateVertexMap(const core::Tensor &intrinsics, float invalid_fill);

    /// Create a normal map (H, W, 3) in Float32 from an image of (H, W, 3)
    /// in Float32 using cross product of V(u, v+1)-V(u, v) and V(u+1, v)-V(u,
    /// v). The input vertex map is expected to be the output of
    /// CreateVertexMap.
    /// \param invalid_mask Condition to check if a point is invalid in
    /// vertexmap, and to fill-in if no valid neighbor is found. Must be
    /// consistent with CreateVertexMap.
    Image CreateNormalMap(float invalid_fill);

    /// Colorize an input depth image with the Turbo colormap, rescaled within
    /// (min_range, max_range)
    Image ColorizeDepth(float scale, float min_range, float max_range);

    /// Compute min 2D coordinates for the data (always {0, 0}).
    core::Tensor GetMinBound() const {
        return core::Tensor::Zeros({2}, core::Dtype::Int64);
    }

    /// Compute max 2D coordinates for the data ({rows, cols}).
    core::Tensor GetMaxBound() const {
        return core::Tensor(std::vector<int64_t>{GetRows(), GetCols()}, {2},
                            core::Dtype::Int64);
    }

    /// Create from a legacy Open3D Image.
    static Image FromLegacyImage(
            const open3d::geometry::Image &image_legacy,
            const core::Device &Device = core::Device("CPU:0"));

    /// Convert to legacy Image type.
    open3d::geometry::Image ToLegacyImage() const;

    /// Text description
    std::string ToString() const;

    /// Do we use IPP ICV for accelerating image processing operations?
#ifdef WITH_IPPICV
    static constexpr bool HAVE_IPPICV = true;
#else
    static constexpr bool HAVE_IPPICV = false;
#endif

protected:
    /// Internal data of the Image, represented as a contiguous 3D tensor of
    /// shape {rols, cols, channels}. Image properties can be obtained from the
    /// tensor.
    core::Tensor data_;
};

}  // namespace geometry
}  // namespace t
}  // namespace open3d<|MERGE_RESOLUTION|>--- conflicted
+++ resolved
@@ -249,21 +249,6 @@
                         float max_value,
                         float clip_fill = 0.0f);
 
-<<<<<<< HEAD
-    /// Specific PyrDown operation for depth to reduce noise. The input is
-    /// expected to be the output of ClipTransform.
-    /// Perform a chained modified Gaussian filter (kernel_size = 5, sigma
-    /// = 1.0) and a resize (ratio = 0.5) operation. In the modified kernel, the
-    /// neighbor pixels whose value is invalid, or value difference to the
-    /// center pixel is larger than the diff_threshold will not be counted. This
-    /// specific operation reduces noise at edges.
-    /// \param diff_threshold Threshold used in the modified Gaussian kernel.
-    /// \param invalid_fill Value to check invalid depths. Must be
-    /// consistent with \p clip_fill in ClipTransform.
-    Image PyrDownDepth(float diff_threshold, float invalid_fill);
-
-=======
->>>>>>> 6db7fb8a
     /// Create a vertex map (H, W, 3) in Float32 from an image of (H, W, 1) in
     /// Float32 using unprojection. The input depth is expected to be the output
     /// of ClipTransform.
