--- conflicted
+++ resolved
@@ -195,23 +195,15 @@
     /// Return a new image after resizing with specified interpolation type.
     /// Downsample if sampling rate is < 1. Upsample if sampling rate > 1.
     /// Aspect ratio is always kept.
-<<<<<<< HEAD
-    enum InterpType {
-=======
     enum class InterpType {
->>>>>>> 5ef9a37f
         Nearest = 0,
         Linear = 1,
         Cubic = 2,
         Lanczos = 3,
         Super = 4
     };
-<<<<<<< HEAD
-    Image Resize(float sampling_rate = 0.5f, int interp_type = Nearest) const;
-=======
     Image Resize(float sampling_rate = 0.5f,
                  InterpType interp_type = InterpType::Nearest) const;
->>>>>>> 5ef9a37f
 
     /// Return a new image after performing morphological dilation. Supported
     /// datatypes are UInt8, UInt16 and Float32 with {1, 3, 4} channels. An
@@ -224,30 +216,18 @@
 
     /// Return a new image after bilateral filtering.
     /// \param value_sigma Standard deviation for the image content.
-<<<<<<< HEAD
-    /// \param dist_sigma Standard deviation for the image pixel positions.
-=======
     /// \param distance_sigma Standard deviation for the image pixel positions.
->>>>>>> 5ef9a37f
     /// Note: CPU (IPP) and CUDA (NPP) versions are inconsistent:
     /// CPU uses a round kernel (radius = floor(kernel_size / 2)),
     /// while CUDA uses a square kernel (width = kernel_size).
     /// Make sure to tune parameters accordingly.
     Image FilterBilateral(int kernel_size = 3,
                           float value_sigma = 20.0f,
-<<<<<<< HEAD
-                          float dist_sigma = 10.0f) const;
-
-    /// Return a new image after Gaussian filtering.
-    /// A fixed sigma is computed by sigma = 0.4F + (mask width / 2) * 0.6F.
-    /// \param kernel_size An odd number >= 3.
-=======
                           float distance_sigma = 10.0f) const;
 
     /// Return a new image after Gaussian filtering.
     /// \param kernel_size Odd numbers >= 3 are supported.
     /// \param sigma Standard deviation of the Gaussian distribution.
->>>>>>> 5ef9a37f
     Image FilterGaussian(int kernel_size = 3, float sigma = 1.0f) const;
 
     /// Return a pair of new gradient images (dx, dy) after Sobel filtering.
@@ -255,12 +235,8 @@
     std::pair<Image, Image> FilterSobel(int kernel_size = 3) const;
 
     /// Return a new downsampled image with pyramid downsampling formed by a
-<<<<<<< HEAD
-    /// chained 5x5 Gaussian filter and a downsampling operation.
-=======
     /// chained Gaussian filter (kernel_size = 5, sigma = 1.0) and a
     /// resize (ratio = 0.5) operation.
->>>>>>> 5ef9a37f
     Image PyrDown() const;
 
     /// Compute min 2D coordinates for the data (always {0, 0}).
