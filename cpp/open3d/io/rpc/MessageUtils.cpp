--- conflicted
+++ resolved
@@ -140,20 +140,6 @@
     return result;
 }
 
-<<<<<<< HEAD
-std::tuple<messages::Array, core::Tensor> TensorToArray(
-        const core::Tensor& tensor) {
-    // We require the tensor to be contiguous and to use the CPU.
-    auto t = tensor.To(core::Device("CPU:0")).Contiguous();
-    auto a = DISPATCH_DTYPE_TO_TEMPLATE(t.GetDtype(), [&]() {
-        return messages::Array::FromPtr(
-                (scalar_t*)t.GetDataPtr(),
-                static_cast<std::vector<int64_t>>(t.GetShape()));
-    });
-    // We do not know if t is a shallow or deep copy. Therefore, we need to
-    // return t as well to keep the memory alive.
-    return std::tie(a, t);
-=======
 std::map<std::string, messages::Array> TensorMapToArrayMap(
         const t::geometry::TensorMap& tensor_map) {
     std::map<std::string, messages::Array> result;
@@ -161,25 +147,16 @@
         result[item.first] = messages::Array::FromTensor(item.second);
     }
     return result;
->>>>>>> 804451a3
 }
 
 std::shared_ptr<t::geometry::Geometry> MeshDataToGeometry(
         const messages::MeshData& mesh_data) {
     std::string errstr;
     if (mesh_data.CheckMessage(errstr)) {
-<<<<<<< HEAD
-        if (mesh_data.o3d_type == "TriangleMesh" ||
-            mesh_data.faces.CheckNonEmpty()) {
-            if (mesh_data.faces.CheckShape({-1, 3}, errstr)) {
-                std::shared_ptr<t::geometry::TriangleMesh> mesh(
-                        new t::geometry::TriangleMesh());
-=======
         if (mesh_data.O3DTypeIsTriangleMesh() ||
             mesh_data.faces.CheckNonEmpty()) {
             if (mesh_data.faces.CheckShape({-1, 3}, errstr)) {
                 auto mesh = std::make_shared<t::geometry::TriangleMesh>();
->>>>>>> 804451a3
                 mesh->SetVertexPositions(ArrayToTensor(mesh_data.vertices));
                 for (auto item : mesh_data.vertex_attributes) {
                     mesh->SetVertexAttr(item.first, ArrayToTensor(item.second));
@@ -194,15 +171,6 @@
                 LogWarning("MeshDataToGeometry: Invalid shape for faces, {}",
                            errstr);
             }
-<<<<<<< HEAD
-        } else if (mesh_data.o3d_type == "LineSet" ||
-                   mesh_data.lines.CheckNonEmpty()) {
-            // TODO
-        } else if (mesh_data.o3d_type == "PointCloud" ||
-                   mesh_data.vertices.CheckNonEmpty()) {
-            std::shared_ptr<t::geometry::PointCloud> pcd(
-                    new t::geometry::PointCloud());
-=======
         } else if (mesh_data.O3DTypeIsLineSet() ||
                    mesh_data.lines.CheckNonEmpty()) {
             if (mesh_data.lines.CheckShape({-1, 2}, errstr)) {
@@ -223,7 +191,6 @@
         } else if (mesh_data.O3DTypeIsPointCloud() ||
                    mesh_data.vertices.CheckNonEmpty()) {
             auto pcd = std::make_shared<t::geometry::PointCloud>();
->>>>>>> 804451a3
             pcd->SetPointPositions(ArrayToTensor(mesh_data.vertices));
             for (auto item : mesh_data.vertex_attributes) {
                 pcd->SetPointAttr(item.first, ArrayToTensor(item.second));
@@ -242,64 +209,12 @@
     return std::shared_ptr<t::geometry::Geometry>();
 }
 
-<<<<<<< HEAD
-std::tuple<messages::MeshData, std::vector<core::Tensor>>
-TriangleMeshToMeshData(const t::geometry::TriangleMesh& trimesh) {
-    std::vector<core::Tensor> keep_alive_tensors;
-=======
 messages::MeshData GeometryToMeshData(
         const t::geometry::TriangleMesh& trimesh) {
->>>>>>> 804451a3
     messages::MeshData mesh_data;
 
     // vertices
     auto vertex_attributes = trimesh.GetVertexAttr();
-<<<<<<< HEAD
-    // TODO switch to "positions" after the primary key has changed.
-    if (vertex_attributes.Contains("vertices")) {
-        core::Tensor tensor;
-        std::tie(mesh_data.vertices, tensor) =
-                TensorToArray(trimesh.GetVertexPositions());
-        keep_alive_tensors.push_back(tensor);
-    } else {
-        LogError("TriangleMeshToMeshData: TriangleMesh has no vertices!");
-    }
-
-    for (auto item : vertex_attributes) {
-        // TODO switch to "positions" after the primary key has changed.
-        if (item.first != "vertices") {
-            core::Tensor tensor;
-            std::tie(mesh_data.vertex_attributes[item.first], tensor) =
-                    TensorToArray(item.second);
-            keep_alive_tensors.push_back(tensor);
-        }
-    }
-
-    // triangles
-    auto triangle_attributes = trimesh.GetTriangleAttr();
-    for (auto item : triangle_attributes) {
-        // TODO switch to "indices" after the primary key has changed.
-        if (item.first != "triangles") {
-            core::Tensor tensor;
-            std::tie(mesh_data.face_attributes[item.first], tensor) =
-                    TensorToArray(item.second);
-            keep_alive_tensors.push_back(tensor);
-        } else {
-            core::Tensor tensor;
-            std::tie(mesh_data.faces, tensor) = TensorToArray(item.second);
-            keep_alive_tensors.push_back(tensor);
-        }
-    }
-
-    mesh_data.o3d_type = "TriangleMesh";
-
-    return std::tie(mesh_data, keep_alive_tensors);
-}
-
-std::tuple<messages::MeshData, std::vector<core::Tensor>> PointCloudToMeshData(
-        const t::geometry::PointCloud& pcd) {
-    std::vector<core::Tensor> keep_alive_tensors;
-=======
     mesh_data.vertex_attributes = TensorMapToArrayMap(vertex_attributes);
     if (mesh_data.vertex_attributes.count("positions")) {
         mesh_data.vertices = mesh_data.vertex_attributes["positions"];
@@ -322,40 +237,10 @@
 }
 
 messages::MeshData GeometryToMeshData(const t::geometry::PointCloud& pcd) {
->>>>>>> 804451a3
     messages::MeshData mesh_data;
 
     // points
     auto point_attributes = pcd.GetPointAttr();
-<<<<<<< HEAD
-    // TODO switch to "positions" after the primary key has changed.
-    if (point_attributes.Contains("points")) {
-        core::Tensor tensor;
-        std::tie(mesh_data.vertices, tensor) =
-                TensorToArray(pcd.GetPointPositions());
-        keep_alive_tensors.push_back(tensor);
-    } else {
-        LogError("PointCloudToMeshData: PointCloud has no points!");
-    }
-
-    for (auto item : point_attributes) {
-        // TODO switch to "positions" after the primary key has changed.
-        if (item.first != "points") {
-            core::Tensor tensor;
-            std::tie(mesh_data.vertex_attributes[item.first], tensor) =
-                    TensorToArray(item.second);
-            keep_alive_tensors.push_back(tensor);
-        }
-    }
-
-    mesh_data.o3d_type = "PointCloud";
-
-    return std::tie(mesh_data, keep_alive_tensors);
-}
-
-std::tuple<std::string, double, std::shared_ptr<t::geometry::Geometry>>
-GetDataFromSetMeshDataBuffer(std::string& data) {
-=======
     mesh_data.vertex_attributes = TensorMapToArrayMap(point_attributes);
     if (mesh_data.vertex_attributes.count("positions")) {
         mesh_data.vertices = mesh_data.vertex_attributes["positions"];
@@ -397,7 +282,6 @@
 
 std::tuple<std::string, double, std::shared_ptr<t::geometry::Geometry>>
 DataBufferToMetaGeometry(std::string& data) {
->>>>>>> 804451a3
     const char* buffer = data.data();
     size_t buffer_size = data.size();
 
