// ----------------------------------------------------------------------------
// -                        Open3D: www.open3d.org                            -
// ----------------------------------------------------------------------------
// The MIT License (MIT)
//
// Copyright (c) 2018-2021 www.open3d.org
//
// Permission is hereby granted, free of charge, to any person obtaining a copy
// of this software and associated documentation files (the "Software"), to deal
// in the Software without restriction, including without limitation the rights
// to use, copy, modify, merge, publish, distribute, sublicense, and/or sell
// copies of the Software, and to permit persons to whom the Software is
// furnished to do so, subject to the following conditions:
//
// The above copyright notice and this permission notice shall be included in
// all copies or substantial portions of the Software.
//
// THE SOFTWARE IS PROVIDED "AS IS", WITHOUT WARRANTY OF ANY KIND, EXPRESS OR
// IMPLIED, INCLUDING BUT NOT LIMITED TO THE WARRANTIES OF MERCHANTABILITY,
// FITNESS FOR A PARTICULAR PURPOSE AND NONINFRINGEMENT. IN NO EVENT SHALL THE
// AUTHORS OR COPYRIGHT HOLDERS BE LIABLE FOR ANY CLAIM, DAMAGES OR OTHER
// LIABILITY, WHETHER IN AN ACTION OF CONTRACT, TORT OR OTHERWISE, ARISING
// FROM, OUT OF OR IN CONNECTION WITH THE SOFTWARE OR THE USE OR OTHER DEALINGS
// IN THE SOFTWARE.
// ----------------------------------------------------------------------------

#include "open3d/camera/PinholeCameraIntrinsic.h"
#include "open3d/t/geometry/Geometry.h"
#include "open3d/t/geometry/PointCloud.h"
#include "open3d/visualization/rendering/ColorGrading.h"
#include "open3d/visualization/rendering/Gradient.h"
#include "open3d/visualization/rendering/MaterialRecord.h"
#include "open3d/visualization/rendering/Model.h"
#include "open3d/visualization/rendering/Open3DScene.h"
#include "open3d/visualization/rendering/Renderer.h"
#include "open3d/visualization/rendering/Scene.h"
#include "open3d/visualization/rendering/View.h"
#include "open3d/visualization/rendering/filament/FilamentEngine.h"
#include "open3d/visualization/rendering/filament/FilamentRenderer.h"
#include "pybind/docstring.h"
#include "pybind/visualization/gui/gui.h"
#include "pybind/visualization/visualization.h"
#include "pybind11/functional.h"

namespace open3d {
namespace visualization {
namespace rendering {

class PyOffscreenRenderer {
public:
    PyOffscreenRenderer(int width,
                        int height,
                        const std::string &resource_path,
                        bool headless) {
        gui::InitializeForPython(resource_path);
        width_ = width;
        height_ = height;
        if (headless) {
            EngineInstance::EnableHeadless();
        }
        renderer_ = new FilamentRenderer(EngineInstance::GetInstance(), width,
                                         height,
                                         EngineInstance::GetResourceManager());
        scene_ = new Open3DScene(*renderer_);
    }

    ~PyOffscreenRenderer() {
        delete scene_;
        delete renderer_;
    }

    Open3DScene *GetScene() { return scene_; }

    std::shared_ptr<geometry::Image> RenderToImage() {
        return gui::RenderToImageWithoutWindow(scene_, width_, height_);
    }

    std::shared_ptr<geometry::Image> RenderToDepthImage() {
        return gui::RenderToDepthImageWithoutWindow(scene_, width_, height_);
    }

    void SetupCamera(const camera::PinholeCameraIntrinsic &intrinsic,
                     const Eigen::Matrix4d &extrinsic) {
        SetupCamera(intrinsic.intrinsic_matrix_, extrinsic, intrinsic.width_,
                    intrinsic.height_);
    }

    void SetupCamera(const Eigen::Matrix3d &intrinsic,
                     const Eigen::Matrix4d &extrinsic,
                     int intrinsic_width_px,
                     int intrinsic_height_px) {
        Camera::SetupCameraAsPinholeCamera(
                *scene_->GetCamera(), intrinsic, extrinsic, intrinsic_width_px,
                intrinsic_height_px, scene_->GetBoundingBox());
    }

    void SetupCamera(float verticalFoV,
                     const Eigen::Vector3f &center,
                     const Eigen::Vector3f &eye,
                     const Eigen::Vector3f &up) {
        float aspect = 1.0f;
        if (height_ > 0) {
            aspect = float(width_) / float(height_);
        }
        auto *camera = scene_->GetCamera();
        auto far_plane =
                Camera::CalcFarPlane(*camera, scene_->GetBoundingBox());
        camera->SetProjection(verticalFoV, aspect, Camera::CalcNearPlane(),
                              far_plane, rendering::Camera::FovType::Vertical);
        camera->LookAt(center, eye, up);
    }

private:
    int width_;
    int height_;
    FilamentRenderer *renderer_;
    // The offscreen renderer owns the scene so that it can clean it up
    // in the right order (otherwise we will crash).
    Open3DScene *scene_;
};

void pybind_rendering_classes(py::module &m) {
    py::class_<Renderer> renderer(
            m, "Renderer",
            "Renderer class that manages 3D resources. Get from gui.Window.");
    renderer.def("set_clear_color", &Renderer::SetClearColor,
                 "Sets the background color for the renderer, [r, g, b, a]. "
                 "Applies to everything being rendered, so it essentially acts "
                 "as the background color of the window")
            .def("add_texture",
                 (TextureHandle(Renderer::*)(
                         const std::shared_ptr<geometry::Image>, bool)) &
                         Renderer::AddTexture,
                 "image"_a, "is_sRGB"_a = false,
                 "Adds a texture: add_texture(geometry.Image, bool). The first "
                 "parameter is the image, the second parameter is optional and "
                 "is True if the image is in the sRGB colorspace and False "
                 "otherwise")
            .def("update_texture",
                 (bool(Renderer::*)(TextureHandle,
                                    const std::shared_ptr<geometry::Image>,
                                    bool)) &
                         Renderer::UpdateTexture,
                 "texture"_a, "image"_a, "is_sRGB"_a = false,
                 "Updates the contents of the texture to be the new image, or "
                 "returns False and does nothing if the image is a different "
                 "size. It is more efficient to call update_texture() rather "
                 "than removing and adding a new texture, especially when "
                 "changes happen frequently, such as when implmenting video. "
                 "add_texture(geometry.Image, bool). The first parameter is "
                 "the image, the second parameter is optional and is True "
                 "if the image is in the sRGB colorspace and False otherwise")
            .def("remove_texture", &Renderer::RemoveTexture,
                 "Deletes the texture. This does not remove the texture from "
                 "any existing materials or GUI widgets, and must be done "
                 "prior to this call.");

    // It would be nice to have this inherit from Renderer, but the problem is
    // that Python needs to own this class and Python needs to not own Renderer,
    // and pybind does not let us mix the two styles of ownership.
    py::class_<PyOffscreenRenderer, std::shared_ptr<PyOffscreenRenderer>>
            offscreen(m, "OffscreenRenderer",
                      "Renderer instance that can be used for rendering to an "
                      "image");
    offscreen
            .def(py::init([](int w, int h, const std::string &resource_path,
                             bool headless) {
                     return std::make_shared<PyOffscreenRenderer>(
                             w, h, resource_path, headless);
                 }),
                 "width"_a, "height"_a, "resource_path"_a = "",
                 "headless"_a = false,
                 "Takes width, height and optionally a resource_path and "
                 "headless flag. If "
                 "unspecified, resource_path will use the resource path from "
                 "the installed Open3D library. By default a running windowing "
                 "session is required. To enable headless rendering set "
                 "headless to True")
            .def_property_readonly(
                    "scene", &PyOffscreenRenderer::GetScene,
                    "Returns the Open3DScene for this renderer. This scene is "
                    "destroyed when the renderer is destroyed and should not "
                    "be accessed after that point.")
            .def("setup_camera",
                 py::overload_cast<float, const Eigen::Vector3f &,
                                   const Eigen::Vector3f &,
                                   const Eigen::Vector3f &>(
                         &PyOffscreenRenderer::SetupCamera),
                 "setup_camera(vertical_field_of_view, center, eye, up): "
                 "sets camera view using bounding box of current geometry")
            .def("setup_camera",
                 py::overload_cast<const camera::PinholeCameraIntrinsic &,
                                   const Eigen::Matrix4d &>(
                         &PyOffscreenRenderer::SetupCamera),
                 "setup_camera(intrinsics, extrinsic_matrix): "
                 "sets the camera view using bounding box of current geometry")
            .def("setup_camera",
                 py::overload_cast<const Eigen::Matrix3d &,
                                   const Eigen::Matrix4d &, int, int>(
                         &PyOffscreenRenderer::SetupCamera),
                 "setup_camera(intrinsic_matrix, extrinsic_matrix, "
                 "intrinsic_width_px, intrinsic_height_px): "
                 "sets the camera view using bounding box of current geometry")
            .def("render_to_image", &PyOffscreenRenderer::RenderToImage,
                 "Renders scene to an image, blocking until the image is "
                 "returned")
            .def("render_to_depth_image",
                 &PyOffscreenRenderer::RenderToDepthImage,
                 "Renders scene depth buffer to a float image, blocking until "
                 "the image is returned. Pixels range from 0 (near plane) to "
                 "1 (far plane)");

    // ---- Camera ----
    py::class_<Camera, std::shared_ptr<Camera>> cam(m, "Camera",
                                                    "Camera object");
    py::enum_<Camera::FovType> fov_type(cam, "FovType", py::arithmetic(),
                                        "Enum class for Camera field of view "
                                        "types.");
    fov_type.value("Vertical", Camera::FovType::Vertical)
            .value("Horizontal", Camera::FovType::Horizontal)
            .export_values();

    py::enum_<Camera::Projection> proj_type(cam, "Projection", py::arithmetic(),
                                            "Enum class for Camera projection "
                                            "types.");
    proj_type.value("Perspective", Camera::Projection::Perspective)
            .value("Ortho", Camera::Projection::Ortho)
            .export_values();

    cam.def("set_projection",
            (void(Camera::*)(double, double, double, double, Camera::FovType)) &
                    Camera::SetProjection,
            "Sets a perspective projection. set_projection(field_of_view, "
            "aspect_ratio, far_plane, field_of_view_type)")
            .def("set_projection",
                 (void(Camera::*)(Camera::Projection, double, double, double,
                                  double, double, double)) &
                         Camera::SetProjection,
                 "Sets the camera projection via a viewing frustum. "
                 "set_projection(projection_type, left, right, bottom, top, "
                 "near, far)")
            .def("set_projection",
                 (void(Camera::*)(const Eigen::Matrix3d &, double, double,
                                  double, double)) &
                         Camera::SetProjection,
                 "Sets the camera projection via intrinsics matrix. "
                 "set_projection(intrinsics, near_place, far_plane, "
                 "image_width, image_height)")
            .def("look_at", &Camera::LookAt,
                 "Sets the position and orientation of the camera: "
                 "look_at(center, eye, up)")
            .def("unproject", &Camera::Unproject,
                 "unproject(x, y, z, view_width, view_height): takes the "
                 "(x, y, z) location in the view, where x, y are the number of "
                 "pixels from the upper left of the view, and z is the depth "
                 "value. Returns the world coordinate (x', y', z').")
            .def("copy_from", &Camera::CopyFrom,
                 "Copies the settings from the camera passed as the argument "
                 "into this camera")
            .def("get_near", &Camera::GetNear,
                 "Returns the distance from the camera to the near plane")
            .def("get_far", &Camera::GetFar,
                 "Returns the distance from the camera to the far plane")
            .def("get_field_of_view", &Camera::GetFieldOfView,
                 "Returns the field of view of camera, in degrees. Only valid "
                 "if it was passed to set_projection().")
            .def("get_field_of_view_type", &Camera::GetFieldOfViewType,
                 "Returns the field of view type. Only valid if it was passed "
                 "to set_projection().")
            .def(
                    "get_projection_matrix",
                    [](const Camera &cam) -> Eigen::Matrix4f {
                        // GetProjectionMatrix() returns Eigen::Transform which
                        // doesn't have a conversion to a Python object
                        return cam.GetProjectionMatrix().matrix();
                    },
                    "Returns the projection matrix of the camera")
            .def(
                    "get_view_matrix",
                    [](const Camera &cam) -> Eigen::Matrix4f {
                        return cam.GetViewMatrix().matrix();
                    },
                    "Returns the view matrix of the camera")
            .def(
                    "get_model_matrix",
                    [](const Camera &cam) -> Eigen::Matrix4f {
                        return cam.GetModelMatrix().matrix();
                    },
                    "Returns the model matrix of the camera");

    // ---- Gradient ----
    py::class_<Gradient, std::shared_ptr<Gradient>> gradient(
            m, "Gradient",
            "Manages a gradient for the unlitGradient shader."
            "In gradient mode, the array of points specifies points along "
            "the gradient, from 0 to 1 (inclusive). These do need to be "
            "evenly spaced."
            "Simple greyscale:"
            "    [ ( 0.0, black ),"
            "      ( 1.0, white ) ]"
            "Rainbow (note the gaps around green):"
            "    [ ( 0.000, blue ),"
            "      ( 0.125, cornflower blue ),"
            "      ( 0.250, cyan ),"
            "      ( 0.500, green ),"
            "      ( 0.750, yellow ),"
            "      ( 0.875, orange ),"
            "      ( 1.000, red ) ]"
            "The gradient will generate a largish texture, so it should "
            "be fairly smooth, but the boundaries may not be exactly as "
            "specified due to quantization imposed by the fixed size of "
            "the texture."
            "  The points *must* be sorted from the smallest value to the "
            "largest. The values must be in the range [0, 1].");
    py::enum_<Gradient::Mode> gradient_mode(gradient, "Mode", py::arithmetic());
    gradient_mode.value("GRADIENT", Gradient::Mode::kGradient)
            .value("LUT", Gradient::Mode::kLUT)
            .export_values();
    py::class_<Gradient::Point> gpt(gradient, "Point");
    gpt.def(py::init<float, const Eigen::Vector4f>())
            .def("__repr__",
                 [](const Gradient::Point &p) {
                     std::stringstream s;
                     s << "Gradient.Point[" << p.value << ", (" << p.color[0]
                       << ", " << p.color[1] << ", " << p.color[2] << ", "
                       << p.color[3] << ")]";
                     return s.str();
                 })
            .def_readwrite("value", &Gradient::Point::value,
                           "Must be within 0.0 and 1.0")
            .def_readwrite("color", &Gradient::Point::color,
                           "[R, G, B, A]. Color values must be in [0.0, 1.0]");
    gradient.def(py::init<>())
            .def(py::init<std::vector<Gradient::Point>>())
            .def_property("points", &Gradient::GetPoints, &Gradient::SetPoints)
            .def_property("mode", &Gradient::GetMode, &Gradient::SetMode);

    // ---- Material ----
    py::class_<MaterialRecord> mat(
            m, "MaterialRecord",
            "Describes the real-world, physically based (PBR) "
            "material used to render a geometry");
    mat.def(py::init<>())
            .def_readwrite("has_alpha", &MaterialRecord::has_alpha)
            .def_readwrite("base_color", &MaterialRecord::base_color)
            .def_readwrite("base_metallic", &MaterialRecord::base_metallic)
            .def_readwrite("base_roughness", &MaterialRecord::base_roughness)
            .def_readwrite("base_reflectance",
                           &MaterialRecord::base_reflectance)
            .def_readwrite("base_clearcoat", &MaterialRecord::base_clearcoat)
            .def_readwrite("base_clearcoat_roughness",
                           &MaterialRecord::base_clearcoat_roughness)
            .def_readwrite("base_anisotropy", &MaterialRecord::base_anisotropy)
            .def_readwrite("thickness", &MaterialRecord::thickness)
            .def_readwrite("transmission", &MaterialRecord::transmission)
            .def_readwrite("absorption_color",
                           &MaterialRecord::absorption_color)
            .def_readwrite("absorption_distance",
                           &MaterialRecord::absorption_distance)
            .def_readwrite("point_size", &MaterialRecord::point_size)
            .def_readwrite("line_width", &MaterialRecord::line_width,
                           "Requires 'shader' to be 'unlitLine'")
            .def_readwrite("albedo_img", &MaterialRecord::albedo_img)
            .def_readwrite("normal_img", &MaterialRecord::normal_img)
            .def_readwrite("ao_img", &MaterialRecord::ao_img)
            .def_readwrite("metallic_img", &MaterialRecord::metallic_img)
            .def_readwrite("roughness_img", &MaterialRecord::roughness_img)
            .def_readwrite("reflectance_img", &MaterialRecord::reflectance_img)
            .def_readwrite("clearcoat_img", &MaterialRecord::clearcoat_img)
            .def_readwrite("clearcoat_roughness_img",
                           &MaterialRecord::clearcoat_roughness_img)
            .def_readwrite("anisotropy_img", &MaterialRecord::anisotropy_img)
            .def_readwrite("generic_params", &MaterialRecord::generic_params)
            .def_readwrite("generic_imgs", &MaterialRecord::generic_imgs)
            .def_readwrite("gradient", &MaterialRecord::gradient)
            .def_readwrite("scalar_min", &MaterialRecord::scalar_min)
            .def_readwrite("scalar_max", &MaterialRecord::scalar_max)
            .def_readwrite("sRGB_color", &MaterialRecord::sRGB_color)
            .def_readwrite("aspect_ratio", &MaterialRecord::aspect_ratio)
            .def_readwrite("ground_plane_axis",
                           &MaterialRecord::ground_plane_axis)
            .def_readwrite("shader", &MaterialRecord::shader);

    // ---- TriangleMeshModel ----
    py::class_<TriangleMeshModel, std::shared_ptr<TriangleMeshModel>> tri_model(
            m, "TriangleMeshModel",
            "A list of geometry.TriangleMesh and Material that can describe a "
            "complex model with multiple meshes, such as might be stored in an "
            "FBX, OBJ, or GLTF file");
    py::class_<TriangleMeshModel::MeshInfo> tri_model_info(tri_model,
                                                           "MeshInfo", "");
    tri_model_info
            .def(py::init([](std::shared_ptr<geometry::TriangleMesh> mesh,
                             const std::string &name,
                             unsigned int material_idx) {
                return TriangleMeshModel::MeshInfo{mesh, name, material_idx};
            }))
            .def_readwrite("mesh", &TriangleMeshModel::MeshInfo::mesh)
            .def_readwrite("mesh_name", &TriangleMeshModel::MeshInfo::mesh_name)
            .def_readwrite("material_idx",
                           &TriangleMeshModel::MeshInfo::material_idx);
    tri_model.def(py::init<>())
            .def_readwrite("meshes", &TriangleMeshModel::meshes_)
            .def_readwrite("materials", &TriangleMeshModel::materials_);

    // ---- ColorGradingParams ---
    py::class_<ColorGradingParams> color_grading(
            m, "ColorGrading", "Parameters to control color grading options");

    py::enum_<ColorGradingParams::Quality> cgp_quality(
            color_grading, "Quality",
            "Quality level of color grading operations");
    cgp_quality.value("LOW", ColorGradingParams::Quality::kLow)
            .value("MEDIUM", ColorGradingParams::Quality::kMedium)
            .value("HIGH", ColorGradingParams::Quality::kHigh)
            .value("ULTRA", ColorGradingParams::Quality::kUltra);

    py::enum_<ColorGradingParams::ToneMapping> cgp_tone(
            color_grading, "ToneMapping",
            "Specifies the tone-mapping algorithm");
    cgp_tone.value("LINEAR", ColorGradingParams::ToneMapping::kLinear)
            .value("ACES_LEGACY", ColorGradingParams::ToneMapping::kAcesLegacy)
            .value("ACES", ColorGradingParams::ToneMapping::kAces)
            .value("FILMIC", ColorGradingParams::ToneMapping::kFilmic)
            .value("UCHIMURA", ColorGradingParams::ToneMapping::kUchimura)
            .value("REINHARD", ColorGradingParams::ToneMapping::kReinhard)
            .value("DISPLAY_RANGE",
                   ColorGradingParams::ToneMapping::kDisplayRange);

    color_grading
            .def(py::init([](ColorGradingParams::Quality q,
                             ColorGradingParams::ToneMapping algorithm) {
                return ColorGradingParams(q, algorithm);
            }))
            .def_property("quality", &ColorGradingParams::GetQuality,
                          &ColorGradingParams::SetQuality,
                          "Quality of color grading operations. High quality "
                          "is more accurate but slower")
            .def_property("tone_mapping", &ColorGradingParams::GetToneMapping,
                          &ColorGradingParams::SetToneMapping,
                          "The tone mapping algorithm to apply. Must be one of "
                          "Linear, AcesLegacy, Aces, Filmic, Uchimura, "
                          "Rienhard, Display Range(for debug)")
            .def_property("temperature", &ColorGradingParams::GetTemperature,
                          &ColorGradingParams::SetTemperature,
                          "White balance color temperature")
            .def_property(
                    "tint", &ColorGradingParams::GetTint,
                    &ColorGradingParams::SetTint,
                    "Tint on the green/magenta axis. Ranges from -1.0 to 1.0.");

    // ---- View ----
    py::class_<View, UnownedPointer<View>> view(m, "View",
                                                "Low-level view class");
    view.def("set_color_grading", &View::SetColorGrading,
             "Sets the parameters to be used for the color grading algorithms");

    // ---- Scene ----
    py::class_<Scene, UnownedPointer<Scene>> scene(m, "Scene",
                                                   "Low-level rendering scene");
    py::enum_<Scene::GroundPlane> ground_plane(
            scene, "GroundPlane", py::arithmetic(),
            "Plane on which to show ground plane: XZ, XY, or YZ");
    ground_plane.value("XZ", Scene::GroundPlane::XZ)
            .value("XY", Scene::GroundPlane::XY)
            .value("YZ", Scene::GroundPlane::YZ)
            .export_values();
    scene.def("add_camera", &Scene::AddCamera, "Adds a camera to the scene")
            .def("remove_camera", &Scene::RemoveCamera,
                 "Removes the camera with the given name")
            .def("set_active_camera", &Scene::SetActiveCamera,
                 "Sets the camera with the given name as the active camera for "
                 "the scene")
            .def("add_geometry",
<<<<<<< HEAD
                 (bool(Scene::*)(const std::string &,
                                 const geometry::Geometry3D &, const Material &,
                                 const std::string &, size_t)) &
=======
                 (bool (Scene::*)(
                         const std::string &, const geometry::Geometry3D &,
                         const MaterialRecord &, const std::string &, size_t)) &
>>>>>>> d6094241
                         Scene::AddGeometry,
                 "name"_a, "geometry"_a, "material"_a,
                 "downsampled_name"_a = "", "downsample_threshold"_a = SIZE_MAX,
                 "Adds a Geometry with a material to the scene")
            .def("add_geometry",
<<<<<<< HEAD
                 (bool(Scene::*)(
                         const std::string &, const t::geometry::PointCloud &,
                         const Material &, const std::string &, size_t)) &
=======
                 (bool (Scene::*)(
                         const std::string &, const t::geometry::Geometry &,
                         const MaterialRecord &, const std::string &, size_t)) &
>>>>>>> d6094241
                         Scene::AddGeometry,
                 "name"_a, "geometry"_a, "material"_a,
                 "downsampled_name"_a = "", "downsample_threshold"_a = SIZE_MAX,
                 "Adds a Geometry with a material to the scene")
            .def("has_geometry", &Scene::HasGeometry,
                 "Returns True if a geometry with the provided name exists in "
                 "the scene.")
            .def("update_geometry", &Scene::UpdateGeometry,
                 "Updates the flagged arrays from the tgeometry.PointCloud. "
                 "The flags should be ORed from Scene.UPDATE_POINTS_FLAG, "
                 "Scene.UPDATE_NORMALS_FLAG, Scene.UPDATE_COLORS_FLAG, and "
                 "Scene.UPDATE_UV0_FLAG")
            .def("enable_indirect_light", &Scene::EnableIndirectLight,
                 "Enables or disables indirect lighting")
            .def("set_indirect_light", &Scene::SetIndirectLight,
                 "Loads the indirect light. The name parameter is the name of "
                 "the file to load")
            .def("set_indirect_light_intensity",
                 &Scene::SetIndirectLightIntensity,
                 "Sets the brightness of the indirect light")
            .def("enable_sun_light", &Scene::EnableSunLight)
            .def("set_sun_light", &Scene::SetSunLight,
                 "Sets the parameters of the sun light: direction, "
                 "color, intensity")
            .def("add_point_light", &Scene::AddPointLight,
                 "Adds a point light to the scene: add_point_light(name, "
                 "color, position, intensity, falloff, cast_shadows)")
            .def("add_spot_light", &Scene::AddSpotLight,
                 "Adds a spot light to the scene: add_point_light(name, "
                 "color, position, direction, intensity, falloff, "
                 "inner_cone_angle, outer_cone_angle, cast_shadows)")
            .def("add_directional_light", &Scene::AddDirectionalLight,
                 "Adds a directional light to the scene: add_point_light(name, "
                 "color, intensity, cast_shadows)")
            .def("remove_light", &Scene::RemoveLight,
                 "Removes the named light from the scene: remove_light(name)")
            .def("update_light_color", &Scene::UpdateLightColor,
                 "Changes a point, spot, or directional light's color")
            .def("update_light_position", &Scene::UpdateLightPosition,
                 "Changes a point or spot light's position")
            .def("update_light_direction", &Scene::UpdateLightDirection,
                 "Changes a spot or directional light's direction")
            .def("update_light_intensity", &Scene::UpdateLightIntensity,
                 "Changes a point, spot or directional light's intensity")
            .def("update_light_falloff", &Scene::UpdateLightFalloff,
                 "Changes a point or spot light's falloff")
            .def("update_light_cone_angles", &Scene::UpdateLightConeAngles,
                 "Changes a spot light's inner and outer cone angles")
            .def("enable_light_shadow", &Scene::EnableLightShadow,
                 "Changes whether a point, spot, or directional light can "
                 "cast shadows:  enable_light_shadow(name, can_cast_shadows)")
            .def("render_to_image", &Scene::RenderToImage,
                 "Renders the scene to an image. This can only be used in a "
                 "GUI app. To render without a window, use "
                 "Application.render_to_image")
            .def("render_to_depth_image", &Scene::RenderToDepthImage,
                 "Renders the scene to a depth image. This can only be used in "
                 "GUI app. To render without a window, use "
                 "Application.render_to_depth_image. Pixels range from "
                 "0.0 (near plane) to 1.0 (far plane)");

    scene.attr("UPDATE_POINTS_FLAG") = py::int_(Scene::kUpdatePointsFlag);
    scene.attr("UPDATE_NORMALS_FLAG") = py::int_(Scene::kUpdateNormalsFlag);
    scene.attr("UPDATE_COLORS_FLAG") = py::int_(Scene::kUpdateColorsFlag);
    scene.attr("UPDATE_UV0_FLAG") = py::int_(Scene::kUpdateUv0Flag);

    // ---- Open3DScene ----
    py::class_<Open3DScene, UnownedPointer<Open3DScene>> o3dscene(
            m, "Open3DScene", "High-level scene for rending");
    py::enum_<Open3DScene::LightingProfile> lighting(
            o3dscene, "LightingProfile", py::arithmetic(),
            "Enum for conveniently setting lighting");
    lighting.value("HARD_SHADOWS", Open3DScene::LightingProfile::HARD_SHADOWS)
            .value("DARK_SHADOWS", Open3DScene::LightingProfile::DARK_SHADOWS)
            .value("MED_SHADOWS", Open3DScene::LightingProfile::MED_SHADOWS)
            .value("SOFT_SHADOWS", Open3DScene::LightingProfile::SOFT_SHADOWS)
            .value("NO_SHADOWS", Open3DScene::LightingProfile::NO_SHADOWS)
            .export_values();

    o3dscene.def(py::init<Renderer &>())
            .def("show_skybox", &Open3DScene::ShowSkybox,
                 "Toggles display of the skybox")
            .def("show_axes", &Open3DScene::ShowAxes,
                 "Toggles display of xyz axes")
            .def("show_ground_plane", &Open3DScene::ShowGroundPlane,
                 "Toggles display of ground plane")
            .def("set_lighting", &Open3DScene::SetLighting,
                 "Sets a simple lighting model. set_lighting(profile, "
                 "sun_dir). The default value is "
                 "set_lighting(Open3DScene.LightingProfile.MED_SHADOWS, "
                 "(0.577, -0.577, -0.577))")
            .def(
                    "set_background_color",
                    [](Open3DScene &scene, const Eigen::Vector4f &color) {
                        utility::LogWarning(
                                "visualization.rendering.Open3DScene.set_"
                                "background_color()\nhas been deprecated. "
                                "Please use set_background() instead.");
                        scene.SetBackground(color, nullptr);
                    },
                    "This function has been deprecated. Please use "
                    "set_background() instead.")
            .def("set_background", &Open3DScene::SetBackground, "color"_a,
                 "image"_a = nullptr,
                 "set_background([r, g, b, a], image=None). Sets the "
                 "background color and (optionally) image of the scene. ")
            .def("clear_geometry", &Open3DScene::ClearGeometry)
            .def("add_geometry",
                 py::overload_cast<const std::string &,
                                   const geometry::Geometry3D *,
                                   const MaterialRecord &, bool>(
                         &Open3DScene::AddGeometry),
                 "name"_a, "geometry"_a, "material"_a,
                 "add_downsampled_copy_for_fast_rendering"_a = true)
            .def("add_geometry",
                 py::overload_cast<const std::string &,
                                   const t::geometry::Geometry *,
                                   const MaterialRecord &, bool>(
                         &Open3DScene::AddGeometry),
                 "name"_a, "geometry"_a, "material"_a,
                 "add_downsampled_copy_for_fast_rendering"_a = true)
            .def("add_model", &Open3DScene::AddModel,
                 "Adds TriangleMeshModel to the scene.")
            .def("has_geometry", &Open3DScene::HasGeometry,
                 "has_geometry(name): returns True if the geometry has been "
                 "added to the scene, False otherwise")
            .def("remove_geometry", &Open3DScene::RemoveGeometry,
                 "Removes the geometry with the given name")
            .def("modify_geometry_material",
                 &Open3DScene::ModifyGeometryMaterial,
                 "modify_geometry_material(name, material). Modifies the "
                 "material of the specified geometry")
            .def("show_geometry", &Open3DScene::ShowGeometry,
                 "Shows or hides the geometry with the given name")
            .def("update_material", &Open3DScene::UpdateMaterial,
                 "Applies the passed material to all the geometries")
            .def(
                    "set_view_size",
                    [](Open3DScene *scene, int width, int height) {
                        scene->GetView()->SetViewport(0, 0, width, height);
                    },
                    "Sets the view size. This should not be used except for "
                    "rendering to an image")
            .def_property_readonly("scene", &Open3DScene::GetScene,
                                   "The low-level rendering scene object "
                                   "(read-only)")
            .def_property_readonly("camera", &Open3DScene::GetCamera,
                                   "The camera object (read-only)")
            .def_property_readonly("bounding_box", &Open3DScene::GetBoundingBox,
                                   "The bounding box of all the items in the "
                                   "scene, visible and invisible")
            .def_property_readonly(
                    "view", &Open3DScene::GetView,
                    "The low level view associated with the scene")
            .def_property_readonly("background_color",
                                   &Open3DScene::GetBackgroundColor,
                                   "The background color (read-only)")
            .def_property("downsample_threshold",
                          &Open3DScene::GetDownsampleThreshold,
                          &Open3DScene::SetDownsampleThreshold,
                          "Minimum number of points before downsampled point "
                          "clouds are created and used when rendering speed "
                          "is important");
}

void pybind_rendering(py::module &m) {
    py::module m_rendering = m.def_submodule("rendering");
    pybind_rendering_classes(m_rendering);
}

}  // namespace rendering
}  // namespace visualization
}  // namespace open3d<|MERGE_RESOLUTION|>--- conflicted
+++ resolved
@@ -472,29 +472,17 @@
                  "Sets the camera with the given name as the active camera for "
                  "the scene")
             .def("add_geometry",
-<<<<<<< HEAD
-                 (bool(Scene::*)(const std::string &,
-                                 const geometry::Geometry3D &, const Material &,
-                                 const std::string &, size_t)) &
-=======
                  (bool (Scene::*)(
                          const std::string &, const geometry::Geometry3D &,
                          const MaterialRecord &, const std::string &, size_t)) &
->>>>>>> d6094241
                          Scene::AddGeometry,
                  "name"_a, "geometry"_a, "material"_a,
                  "downsampled_name"_a = "", "downsample_threshold"_a = SIZE_MAX,
                  "Adds a Geometry with a material to the scene")
             .def("add_geometry",
-<<<<<<< HEAD
-                 (bool(Scene::*)(
-                         const std::string &, const t::geometry::PointCloud &,
-                         const Material &, const std::string &, size_t)) &
-=======
                  (bool (Scene::*)(
                          const std::string &, const t::geometry::Geometry &,
                          const MaterialRecord &, const std::string &, size_t)) &
->>>>>>> d6094241
                          Scene::AddGeometry,
                  "name"_a, "geometry"_a, "material"_a,
                  "downsampled_name"_a = "", "downsample_threshold"_a = SIZE_MAX,
