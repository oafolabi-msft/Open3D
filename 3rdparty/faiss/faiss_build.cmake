--- conflicted
+++ resolved
@@ -9,11 +9,7 @@
     ext_faiss
     PREFIX faiss
     GIT_REPOSITORY https://github.com/intel-isl/faiss.git
-<<<<<<< HEAD
-    GIT_TAG 28ef0e0fa5b99dabb371df9016a7df3e836a31f4
-=======
     GIT_TAG open3d_patch
->>>>>>> 02758838
     UPDATE_COMMAND ""
     CMAKE_ARGS
         -DCMAKE_BUILD_TYPE=${CMAKE_BUILD_TYPE}
